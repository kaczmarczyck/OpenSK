// Copyright 2019 Google LLC
//
// Licensed under the Apache License, Version 2.0 (the "License");
// you may not use this file except in compliance with the License.
// You may obtain a copy of the License at
//
//      http://www.apache.org/licenses/LICENSE-2.0
//
// Unless required by applicable law or agreed to in writing, software
// distributed under the License is distributed on an "AS IS" BASIS,
// WITHOUT WARRANTIES OR CONDITIONS OF ANY KIND, either express or implied.
// See the License for the specific language governing permissions and
// limitations under the License.

pub mod command;
#[cfg(feature = "with_ctap1")]
mod ctap1;
pub mod data_formats;
pub mod hid;
mod key_material;
mod pin_protocol_v1;
pub mod response;
pub mod status_code;
mod storage;
mod timed_permission;

#[cfg(feature = "with_ctap2_1")]
use self::command::MAX_CREDENTIAL_COUNT_IN_LIST;
use self::command::{
    AuthenticatorClientPinParameters, AuthenticatorGetAssertionParameters,
    AuthenticatorMakeCredentialParameters, Command,
};
#[cfg(feature = "with_ctap2_1")]
use self::data_formats::AuthenticatorTransport;
use self::data_formats::{
    CredentialProtectionPolicy, GetAssertionHmacSecretInput, PackedAttestationStatement,
    PublicKeyCredentialDescriptor, PublicKeyCredentialParameter, PublicKeyCredentialSource,
    PublicKeyCredentialType, PublicKeyCredentialUserEntity, SignatureAlgorithm,
};
use self::hid::ChannelID;
#[cfg(feature = "with_ctap2_1")]
use self::pin_protocol_v1::PinPermission;
use self::pin_protocol_v1::PinProtocolV1;
use self::response::{
    AuthenticatorGetAssertionResponse, AuthenticatorGetInfoResponse,
    AuthenticatorMakeCredentialResponse, ResponseData,
};
use self::status_code::Ctap2StatusCode;
use self::storage::PersistentStore;
use self::timed_permission::TimedPermission;
#[cfg(feature = "with_ctap1")]
use self::timed_permission::U2fUserPresenceState;
use alloc::collections::BTreeMap;
use alloc::string::{String, ToString};
use alloc::vec;
use alloc::vec::Vec;
use arrayref::array_ref;
use byteorder::{BigEndian, ByteOrder};
use cbor::{cbor_map, cbor_map_options};
#[cfg(feature = "debug_ctap")]
use core::fmt::Write;
use crypto::cbc::{cbc_decrypt, cbc_encrypt};
use crypto::hmac::{hmac_256, verify_hmac_256};
use crypto::rng256::Rng256;
use crypto::sha256::Sha256;
use crypto::Hash256;
#[cfg(feature = "debug_ctap")]
use libtock_drivers::console::Console;
use libtock_drivers::timer::{ClockValue, Duration};

// This flag enables or disables basic attestation for FIDO2. U2F is unaffected by
// this setting. The basic attestation uses the signing key from key_material.rs
// as a batch key. Turn it on if you want attestation. In this case, be aware that
// it is your responsibility to generate your own key material and keep it secret.
const USE_BATCH_ATTESTATION: bool = false;
// The signature counter is currently implemented as a global counter, if you set
// this flag to true. The spec strongly suggests to have per-credential-counters,
// but it means you can't have an infinite amount of credentials anymore. Also,
// since this is the only piece of information that needs writing often, we might
// need a flash storage friendly way to implement this feature. The implemented
// solution is a compromise to be compatible with U2F and not wasting storage.
const USE_SIGNATURE_COUNTER: bool = true;
// Our credential ID consists of
// - 16 byte initialization vector for AES-256,
// - 32 byte ECDSA private key for the credential,
// - 32 byte relying party ID hashed with SHA256,
// - (optional) 32 byte for HMAC-secret,
// - 32 byte HMAC-SHA256 over everything else.
pub const CREDENTIAL_ID_BASE_SIZE: usize = 112;
pub const CREDENTIAL_ID_MAX_SIZE: usize = CREDENTIAL_ID_BASE_SIZE + 32;
// Set this bit when checking user presence.
const UP_FLAG: u8 = 0x01;
// Set this bit when checking user verification.
const UV_FLAG: u8 = 0x04;
// Set this bit when performing attestation.
const AT_FLAG: u8 = 0x40;
// Set this bit when an extension is used.
const ED_FLAG: u8 = 0x80;

pub const TOUCH_TIMEOUT_MS: isize = 30000;
#[cfg(feature = "with_ctap1")]
const U2F_UP_PROMPT_TIMEOUT: Duration<isize> = Duration::from_ms(10000);
const RESET_TIMEOUT_DURATION: Duration<isize> = Duration::from_ms(10000);
const STATEFUL_COMMAND_TIMEOUT_DURATION: Duration<isize> = Duration::from_ms(30000);

pub const FIDO2_VERSION_STRING: &str = "FIDO_2_0";
#[cfg(feature = "with_ctap1")]
pub const U2F_VERSION_STRING: &str = "U2F_V2";
// TODO(#106) change to final string when ready
#[cfg(feature = "with_ctap2_1")]
pub const FIDO2_1_VERSION_STRING: &str = "FIDO_2_1_PRE";

// We currently only support one algorithm for signatures: ES256.
// This algorithm is requested in MakeCredential and advertized in GetInfo.
pub const ES256_CRED_PARAM: PublicKeyCredentialParameter = PublicKeyCredentialParameter {
    cred_type: PublicKeyCredentialType::PublicKey,
    alg: SignatureAlgorithm::ES256,
};
// You can change this value to one of the following for more privacy.
// - Some(CredentialProtectionPolicy::UserVerificationOptionalWithCredentialIdList)
// - Some(CredentialProtectionPolicy::UserVerificationRequired)
const DEFAULT_CRED_PROTECT: Option<CredentialProtectionPolicy> = None;

// This function is adapted from https://doc.rust-lang.org/nightly/src/core/str/mod.rs.html#2110
// (as of 2020-01-20) and truncates to "max" bytes, not breaking the encoding.
// We change the return value, since we don't need the bool.
fn truncate_to_char_boundary(s: &str, mut max: usize) -> &str {
    if max >= s.len() {
        s
    } else {
        while !s.is_char_boundary(max) {
            max -= 1;
        }
        &s[..max]
    }
}

#[derive(Clone)]
struct AssertionInput {
    client_data_hash: Vec<u8>,
    auth_data: Vec<u8>,
    hmac_secret_input: Option<GetAssertionHmacSecretInput>,
}

struct AssertionState {
    assertion_input: AssertionInput,
    // Sorted by ascending order of creation, so the last element is the most recent one.
    next_credentials: Vec<PublicKeyCredentialSource>,
}

enum StatefulCommand {
    Reset,
    GetAssertion(AssertionState),
}

// This struct currently holds all state, not only the persistent memory. The persistent members are
// in the persistent store field.
pub struct CtapState<'a, R: Rng256, CheckUserPresence: Fn(ChannelID) -> Result<(), Ctap2StatusCode>>
{
    rng: &'a mut R,
    // A function to check user presence, ultimately returning true if user presence was detected,
    // false otherwise.
    check_user_presence: CheckUserPresence,
    persistent_store: PersistentStore,
    pin_protocol_v1: PinProtocolV1,
    #[cfg(feature = "with_ctap1")]
    pub u2f_up_state: U2fUserPresenceState,
    // The state initializes to Reset and its timeout, and never goes back to Reset.
    stateful_command_permission: TimedPermission,
    stateful_command_type: Option<StatefulCommand>,
}

impl<'a, R, CheckUserPresence> CtapState<'a, R, CheckUserPresence>
where
    R: Rng256,
    CheckUserPresence: Fn(ChannelID) -> Result<(), Ctap2StatusCode>,
{
    pub const PIN_PROTOCOL_VERSION: u64 = 1;

    pub fn new(
        rng: &'a mut R,
        check_user_presence: CheckUserPresence,
        now: ClockValue,
    ) -> CtapState<'a, R, CheckUserPresence> {
        let persistent_store = PersistentStore::new(rng);
        let pin_protocol_v1 = PinProtocolV1::new(rng);
        CtapState {
            rng,
            check_user_presence,
            persistent_store,
            pin_protocol_v1,
            #[cfg(feature = "with_ctap1")]
            u2f_up_state: U2fUserPresenceState::new(
                U2F_UP_PROMPT_TIMEOUT,
                Duration::from_ms(TOUCH_TIMEOUT_MS),
            ),
            stateful_command_permission: TimedPermission::granted(now, RESET_TIMEOUT_DURATION),
            stateful_command_type: Some(StatefulCommand::Reset),
        }
    }

    pub fn update_command_permission(&mut self, now: ClockValue) {
        self.stateful_command_permission = self.stateful_command_permission.check_expiration(now);
    }

    fn check_command_permission(&mut self, now: ClockValue) -> Result<(), Ctap2StatusCode> {
        self.update_command_permission(now);
        if self.stateful_command_permission.is_granted(now) {
            Ok(())
        } else {
            Err(Ctap2StatusCode::CTAP2_ERR_NOT_ALLOWED)
        }
    }

    pub fn increment_global_signature_counter(&mut self) -> Result<(), Ctap2StatusCode> {
        if USE_SIGNATURE_COUNTER {
            self.persistent_store.incr_global_signature_counter()?;
        }
        Ok(())
    }

    // Encrypts the private key and relying party ID hash into a credential ID. Other
    // information, such as a user name, are not stored, because encrypted credential IDs
    // are used for credentials stored server-side. Also, we want the key handle to be
    // compatible with U2F.
    pub fn encrypt_key_handle(
        &mut self,
        private_key: crypto::ecdsa::SecKey,
        application: &[u8; 32],
        cred_random: Option<&[u8; 32]>,
    ) -> Result<Vec<u8>, Ctap2StatusCode> {
        let master_keys = self.persistent_store.master_keys()?;
        let aes_enc_key = crypto::aes256::EncryptionKey::new(&master_keys.encryption);
        let mut sk_bytes = [0; 32];
        private_key.to_bytes(&mut sk_bytes);
        let mut iv = [0; 16];
        iv.copy_from_slice(&self.rng.gen_uniform_u8x32()[..16]);

        let block_len = if cred_random.is_some() { 6 } else { 4 };
        let mut blocks = vec![[0u8; 16]; block_len];
        blocks[0].copy_from_slice(&sk_bytes[..16]);
        blocks[1].copy_from_slice(&sk_bytes[16..]);
        blocks[2].copy_from_slice(&application[..16]);
        blocks[3].copy_from_slice(&application[16..]);
        if let Some(cred_random) = cred_random {
            blocks[4].copy_from_slice(&cred_random[..16]);
            blocks[5].copy_from_slice(&cred_random[16..]);
        }
        cbc_encrypt(&aes_enc_key, iv, &mut blocks);

        let mut encrypted_id = Vec::with_capacity(16 * (block_len + 3));
        encrypted_id.extend(&iv);
        for b in &blocks {
            encrypted_id.extend(b);
        }
        let id_hmac = hmac_256::<Sha256>(&master_keys.hmac, &encrypted_id[..]);
        encrypted_id.extend(&id_hmac);
        Ok(encrypted_id)
    }

    // Decrypts a credential ID and writes the private key into a PublicKeyCredentialSource.
    // None is returned if the HMAC test fails or the relying party does not match the
    // decrypted relying party ID hash.
    pub fn decrypt_credential_source(
        &self,
        credential_id: Vec<u8>,
        rp_id_hash: &[u8],
    ) -> Result<Option<PublicKeyCredentialSource>, Ctap2StatusCode> {
        let has_cred_random = match credential_id.len() {
            CREDENTIAL_ID_BASE_SIZE => false,
            CREDENTIAL_ID_MAX_SIZE => true,
            _ => return Ok(None),
        };
        let master_keys = self.persistent_store.master_keys()?;
        let payload_size = credential_id.len() - 32;
        if !verify_hmac_256::<Sha256>(
            &master_keys.hmac,
            &credential_id[..payload_size],
            array_ref![credential_id, payload_size, 32],
        ) {
            return Ok(None);
        }
        let aes_enc_key = crypto::aes256::EncryptionKey::new(&master_keys.encryption);
        let aes_dec_key = crypto::aes256::DecryptionKey::new(&aes_enc_key);
        let mut iv = [0; 16];
        iv.copy_from_slice(&credential_id[..16]);
        let block_len = if has_cred_random { 6 } else { 4 };
        let mut blocks = vec![[0u8; 16]; block_len];
        for i in 0..block_len {
            blocks[i].copy_from_slice(&credential_id[16 * (i + 1)..16 * (i + 2)]);
        }

        cbc_decrypt(&aes_dec_key, iv, &mut blocks);
        let mut decrypted_sk = [0; 32];
        let mut decrypted_rp_id_hash = [0; 32];
        decrypted_sk[..16].clone_from_slice(&blocks[0]);
        decrypted_sk[16..].clone_from_slice(&blocks[1]);
        decrypted_rp_id_hash[..16].clone_from_slice(&blocks[2]);
        decrypted_rp_id_hash[16..].clone_from_slice(&blocks[3]);
        let cred_random = if has_cred_random {
            let mut decrypted_cred_random = [0; 32];
            decrypted_cred_random[..16].clone_from_slice(&blocks[4]);
            decrypted_cred_random[16..].clone_from_slice(&blocks[5]);
            Some(decrypted_cred_random.to_vec())
        } else {
            None
        };

        if rp_id_hash != decrypted_rp_id_hash {
            return Ok(None);
        }

        let sk_option = crypto::ecdsa::SecKey::from_bytes(&decrypted_sk);
        Ok(sk_option.map(|sk| PublicKeyCredentialSource {
            key_type: PublicKeyCredentialType::PublicKey,
            credential_id,
            private_key: sk,
            rp_id: String::from(""),
            user_handle: vec![],
            other_ui: None,
            cred_random,
            cred_protect_policy: None,
            creation_order: 0,
        }))
    }

    pub fn process_command(
        &mut self,
        command_cbor: &[u8],
        cid: ChannelID,
        now: ClockValue,
    ) -> Vec<u8> {
        let cmd = Command::deserialize(command_cbor);
        #[cfg(feature = "debug_ctap")]
        writeln!(&mut Console::new(), "Received command: {:#?}", cmd).unwrap();
        match cmd {
            Ok(command) => {
                // Correct behavior between CTAP1 and CTAP2 isn't defined yet. Just a guess.
                #[cfg(feature = "with_ctap1")]
                {
                    self.u2f_up_state = U2fUserPresenceState::new(
                        U2F_UP_PROMPT_TIMEOUT,
                        Duration::from_ms(TOUCH_TIMEOUT_MS),
                    );
                }
                match (&command, &self.stateful_command_type) {
                    (
                        Command::AuthenticatorGetNextAssertion,
                        Some(StatefulCommand::GetAssertion(_)),
                    ) => (),
                    (Command::AuthenticatorReset, Some(StatefulCommand::Reset)) => (),
                    // GetInfo does not reset stateful commands.
                    (Command::AuthenticatorGetInfo, _) => (),
                    // AuthenticatorSelection does not reset stateful commands.
                    #[cfg(feature = "with_ctap2_1")]
                    (Command::AuthenticatorSelection, _) => (),
                    (_, _) => {
                        self.stateful_command_type = None;
                    }
                }
                let response = match command {
                    Command::AuthenticatorMakeCredential(params) => {
                        self.process_make_credential(params, cid)
                    }
                    Command::AuthenticatorGetAssertion(params) => {
                        self.process_get_assertion(params, cid, now)
                    }
                    Command::AuthenticatorGetNextAssertion => self.process_get_next_assertion(now),
                    Command::AuthenticatorGetInfo => self.process_get_info(),
                    Command::AuthenticatorClientPin(params) => self.process_client_pin(params),
                    Command::AuthenticatorReset => self.process_reset(cid, now),
                    #[cfg(feature = "with_ctap2_1")]
                    Command::AuthenticatorSelection => self.process_selection(cid),
                    // TODO(kaczmarczyck) implement FIDO 2.1 commands
                };
                #[cfg(feature = "debug_ctap")]
                writeln!(&mut Console::new(), "Sending response: {:#?}", response).unwrap();
                match response {
                    Ok(response_data) => {
                        let mut response_vec = vec![0x00];
                        if let Some(value) = response_data.into() {
                            if !cbor::write(value, &mut response_vec) {
                                response_vec = vec![
                                    Ctap2StatusCode::CTAP2_ERR_VENDOR_RESPONSE_CANNOT_WRITE_CBOR
                                        as u8,
                                ];
                            }
                        }
                        response_vec
                    }
                    Err(error_code) => vec![error_code as u8],
                }
            }
            Err(error_code) => vec![error_code as u8],
        }
    }

    fn pin_uv_auth_precheck(
        &mut self,
        pin_uv_auth_param: &Option<Vec<u8>>,
        pin_uv_auth_protocol: Option<u64>,
        cid: ChannelID,
    ) -> Result<(), Ctap2StatusCode> {
        if let Some(auth_param) = &pin_uv_auth_param {
            // This case was added in FIDO 2.1.
            if auth_param.is_empty() {
                (self.check_user_presence)(cid)?;
                if self.persistent_store.pin_hash()?.is_none() {
                    return Err(Ctap2StatusCode::CTAP2_ERR_PIN_NOT_SET);
                } else {
                    return Err(Ctap2StatusCode::CTAP2_ERR_PIN_INVALID);
                }
            }

            match pin_uv_auth_protocol {
                Some(CtapState::<R, CheckUserPresence>::PIN_PROTOCOL_VERSION) => Ok(()),
                Some(_) => Err(Ctap2StatusCode::CTAP2_ERR_PIN_AUTH_INVALID),
                None => Err(Ctap2StatusCode::CTAP2_ERR_MISSING_PARAMETER),
            }
        } else {
            Ok(())
        }
    }

    fn process_make_credential(
        &mut self,
        make_credential_params: AuthenticatorMakeCredentialParameters,
        cid: ChannelID,
    ) -> Result<ResponseData, Ctap2StatusCode> {
        let AuthenticatorMakeCredentialParameters {
            client_data_hash,
            rp,
            user,
            pub_key_cred_params,
            exclude_list,
            extensions,
            options,
            pin_uv_auth_param,
            pin_uv_auth_protocol,
        } = make_credential_params;

        self.pin_uv_auth_precheck(&pin_uv_auth_param, pin_uv_auth_protocol, cid)?;

        if !pub_key_cred_params.contains(&ES256_CRED_PARAM) {
            return Err(Ctap2StatusCode::CTAP2_ERR_UNSUPPORTED_ALGORITHM);
        }

        let (use_hmac_extension, cred_protect_policy) = if let Some(extensions) = extensions {
            let mut cred_protect = extensions.cred_protect;
            if cred_protect.unwrap_or(CredentialProtectionPolicy::UserVerificationOptional)
                < DEFAULT_CRED_PROTECT
                    .unwrap_or(CredentialProtectionPolicy::UserVerificationOptional)
            {
                cred_protect = DEFAULT_CRED_PROTECT;
            }
            (extensions.hmac_secret, cred_protect)
        } else {
            (false, DEFAULT_CRED_PROTECT)
        };

        let cred_random = if use_hmac_extension {
            Some(self.rng.gen_uniform_u8x32())
        } else {
            None
        };
        let has_extension_output = use_hmac_extension || cred_protect_policy.is_some();

        let rp_id = rp.rp_id;
        let rp_id_hash = Sha256::hash(rp_id.as_bytes());
        if let Some(exclude_list) = exclude_list {
            for cred_desc in exclude_list {
                if self
                    .persistent_store
                    .find_credential(&rp_id, &cred_desc.key_id, pin_uv_auth_param.is_none())?
                    .is_some()
                    || self
                        .decrypt_credential_source(cred_desc.key_id, &rp_id_hash)?
                        .is_some()
                {
                    // Perform this check, so bad actors can't brute force exclude_list
                    // without user interaction.
                    (self.check_user_presence)(cid)?;
                    return Err(Ctap2StatusCode::CTAP2_ERR_CREDENTIAL_EXCLUDED);
                }
            }
        }

        // MakeCredential always requires user presence.
        // User verification depends on the PIN auth inputs, which are checked here.
        let ed_flag = if has_extension_output { ED_FLAG } else { 0 };
        let flags = match pin_uv_auth_param {
            Some(pin_auth) => {
                if self.persistent_store.pin_hash()?.is_none() {
                    // Specification is unclear, could be CTAP2_ERR_INVALID_OPTION.
                    return Err(Ctap2StatusCode::CTAP2_ERR_PIN_NOT_SET);
                }
                if !self
                    .pin_protocol_v1
                    .verify_pin_auth_token(&client_data_hash, &pin_auth)
                {
                    return Err(Ctap2StatusCode::CTAP2_ERR_PIN_AUTH_INVALID);
                }
                #[cfg(feature = "with_ctap2_1")]
                {
                    self.pin_protocol_v1
                        .has_permission(PinPermission::MakeCredential)?;
                    self.pin_protocol_v1.has_permission_for_rp_id(&rp_id)?;
                }
                UP_FLAG | UV_FLAG | AT_FLAG | ed_flag
            }
            None => {
                if self.persistent_store.pin_hash()?.is_some() {
                    return Err(Ctap2StatusCode::CTAP2_ERR_PIN_REQUIRED);
                }
                if options.uv {
                    return Err(Ctap2StatusCode::CTAP2_ERR_INVALID_OPTION);
                }
                UP_FLAG | AT_FLAG | ed_flag
            }
        };

        (self.check_user_presence)(cid)?;

        let sk = crypto::ecdsa::SecKey::gensk(self.rng);
        let pk = sk.genpk();

        let credential_id = if options.rk {
            let random_id = self.rng.gen_uniform_u8x32().to_vec();
            let credential_source = PublicKeyCredentialSource {
                key_type: PublicKeyCredentialType::PublicKey,
                credential_id: random_id.clone(),
                private_key: sk.clone(),
                rp_id,
                user_handle: user.user_id,
                // This input is user provided, so we crop it to 64 byte for storage.
                // The UTF8 encoding is always preserved, so the string might end up shorter.
                other_ui: user
                    .user_display_name
                    .map(|s| truncate_to_char_boundary(&s, 64).to_string()),
                cred_random: cred_random.map(|c| c.to_vec()),
                cred_protect_policy,
                creation_order: self.persistent_store.new_creation_order()?,
            };
            self.persistent_store.store_credential(credential_source)?;
            random_id
        } else {
            self.encrypt_key_handle(sk.clone(), &rp_id_hash, cred_random.as_ref())?
        };

        let mut auth_data = self.generate_auth_data(&rp_id_hash, flags)?;
        auth_data.extend(&self.persistent_store.aaguid()?);
        // The length is fixed to 0x20 or 0x70 and fits one byte.
        if credential_id.len() > 0xFF {
            return Err(Ctap2StatusCode::CTAP2_ERR_VENDOR_RESPONSE_TOO_LONG);
        }
        auth_data.extend(vec![0x00, credential_id.len() as u8]);
        auth_data.extend(&credential_id);
        let cose_key = match pk.to_cose_key() {
            Some(cose_key) => cose_key,
            None => return Err(Ctap2StatusCode::CTAP2_ERR_VENDOR_RESPONSE_CANNOT_WRITE_CBOR),
        };
        auth_data.extend(cose_key);
        if has_extension_output {
            let hmac_secret_output = if use_hmac_extension { Some(true) } else { None };
            let extensions_output = cbor_map_options! {
                "hmac-secret" => hmac_secret_output,
                "credProtect" => cred_protect_policy,
            };
            if !cbor::write(extensions_output, &mut auth_data) {
                return Err(Ctap2StatusCode::CTAP2_ERR_VENDOR_RESPONSE_CANNOT_WRITE_CBOR);
            }
        }

        let mut signature_data = auth_data.clone();
        signature_data.extend(client_data_hash);
<<<<<<< HEAD
        // We currently use the presence of the attestation private key in the persistent storage to
        // decide whether batch attestation is needed.
        let (signature, x5c) = match self.persistent_store.attestation_private_key()? {
            Some(attestation_private_key) => {
                let attestation_key =
                    crypto::ecdsa::SecKey::from_bytes(&attestation_private_key).unwrap();
                let attestation_certificate = self
                    .persistent_store
                    .attestation_certificate()?
                    .ok_or(Ctap2StatusCode::CTAP2_ERR_VENDOR_INTERNAL_ERROR)?;
                (
                    attestation_key.sign_rfc6979::<crypto::sha256::Sha256>(&signature_data),
                    Some(vec![attestation_certificate]),
                )
            }
            None => (
=======

        let (signature, x5c) = if USE_BATCH_ATTESTATION {
            let attestation_private_key = self
                .persistent_store
                .attestation_private_key()?
                .ok_or(Ctap2StatusCode::CTAP2_ERR_VENDOR_INTERNAL_ERROR)?;
            let attestation_key =
                crypto::ecdsa::SecKey::from_bytes(attestation_private_key).unwrap();
            let attestation_certificate = self
                .persistent_store
                .attestation_certificate()?
                .ok_or(Ctap2StatusCode::CTAP2_ERR_VENDOR_INTERNAL_ERROR)?;
            (
                attestation_key.sign_rfc6979::<crypto::sha256::Sha256>(&signature_data),
                Some(vec![attestation_certificate]),
            )
        } else {
            (
>>>>>>> 02c9abc0
                sk.sign_rfc6979::<crypto::sha256::Sha256>(&signature_data),
                None,
            )
        };
        let attestation_statement = PackedAttestationStatement {
            alg: SignatureAlgorithm::ES256 as i64,
            sig: signature.to_asn1_der(),
            x5c,
            ecdaa_key_id: None,
        };
        Ok(ResponseData::AuthenticatorMakeCredential(
            AuthenticatorMakeCredentialResponse {
                fmt: String::from("packed"),
                auth_data,
                att_stmt: attestation_statement,
            },
        ))
    }

    // Processes the input of a get_assertion operation for a given credential
    // and returns the correct Get(Next)Assertion response.
    fn assertion_response(
        &self,
        credential: PublicKeyCredentialSource,
        assertion_input: AssertionInput,
        number_of_credentials: Option<usize>,
    ) -> Result<ResponseData, Ctap2StatusCode> {
        let AssertionInput {
            client_data_hash,
            mut auth_data,
            hmac_secret_input,
        } = assertion_input;

        // Process extensions.
        if let Some(hmac_secret_input) = hmac_secret_input {
            let encrypted_output = self
                .pin_protocol_v1
                .process_hmac_secret(hmac_secret_input, &credential.cred_random)?;
            let extensions_output = cbor_map! {
                "hmac-secret" => encrypted_output,
            };
            if !cbor::write(extensions_output, &mut auth_data) {
                return Err(Ctap2StatusCode::CTAP2_ERR_VENDOR_RESPONSE_CANNOT_WRITE_CBOR);
            }
        }

        let mut signature_data = auth_data.clone();
        signature_data.extend(client_data_hash);
        let signature = credential
            .private_key
            .sign_rfc6979::<crypto::sha256::Sha256>(&signature_data);

        let cred_desc = PublicKeyCredentialDescriptor {
            key_type: PublicKeyCredentialType::PublicKey,
            key_id: credential.credential_id,
            transports: None, // You can set USB as a hint here.
        };
        let user = if !credential.user_handle.is_empty() {
            Some(PublicKeyCredentialUserEntity {
                user_id: credential.user_handle,
                user_name: None,
                user_display_name: credential.other_ui,
                user_icon: None,
            })
        } else {
            None
        };
        Ok(ResponseData::AuthenticatorGetAssertion(
            AuthenticatorGetAssertionResponse {
                credential: Some(cred_desc),
                auth_data,
                signature: signature.to_asn1_der(),
                user,
                number_of_credentials: number_of_credentials.map(|n| n as u64),
            },
        ))
    }

    // Returns the first applicable credential from the allow list.
    fn get_any_credential_from_allow_list(
        &mut self,
        allow_list: Vec<PublicKeyCredentialDescriptor>,
        rp_id: &str,
        rp_id_hash: &[u8],
        has_uv: bool,
    ) -> Result<Option<PublicKeyCredentialSource>, Ctap2StatusCode> {
        for allowed_credential in allow_list {
            let credential = self.persistent_store.find_credential(
                rp_id,
                &allowed_credential.key_id,
                !has_uv,
            )?;
            if credential.is_some() {
                return Ok(credential);
            }
            let credential =
                self.decrypt_credential_source(allowed_credential.key_id, &rp_id_hash)?;
            if credential.is_some() {
                return Ok(credential);
            }
        }
        Ok(None)
    }

    fn process_get_assertion(
        &mut self,
        get_assertion_params: AuthenticatorGetAssertionParameters,
        cid: ChannelID,
        now: ClockValue,
    ) -> Result<ResponseData, Ctap2StatusCode> {
        let AuthenticatorGetAssertionParameters {
            rp_id,
            client_data_hash,
            allow_list,
            extensions,
            options,
            pin_uv_auth_param,
            pin_uv_auth_protocol,
        } = get_assertion_params;

        self.pin_uv_auth_precheck(&pin_uv_auth_param, pin_uv_auth_protocol, cid)?;

        let hmac_secret_input = extensions.map(|e| e.hmac_secret).flatten();
        if hmac_secret_input.is_some() && !options.up {
            // The extension is actually supported, but we need user presence.
            return Err(Ctap2StatusCode::CTAP2_ERR_UNSUPPORTED_EXTENSION);
        }

        // The user verification bit depends on the existance of PIN auth, since we do
        // not support internal UV. User presence is requested as an option.
        let has_uv = pin_uv_auth_param.is_some();
        let mut flags = match pin_uv_auth_param {
            Some(pin_auth) => {
                if self.persistent_store.pin_hash()?.is_none() {
                    // Specification is unclear, could be CTAP2_ERR_UNSUPPORTED_OPTION.
                    return Err(Ctap2StatusCode::CTAP2_ERR_PIN_NOT_SET);
                }
                if !self
                    .pin_protocol_v1
                    .verify_pin_auth_token(&client_data_hash, &pin_auth)
                {
                    return Err(Ctap2StatusCode::CTAP2_ERR_PIN_AUTH_INVALID);
                }
                #[cfg(feature = "with_ctap2_1")]
                {
                    self.pin_protocol_v1
                        .has_permission(PinPermission::GetAssertion)?;
                    self.pin_protocol_v1.has_permission_for_rp_id(&rp_id)?;
                }
                UV_FLAG
            }
            None => {
                if options.uv {
                    // The specification (inconsistently) wants CTAP2_ERR_UNSUPPORTED_OPTION.
                    return Err(Ctap2StatusCode::CTAP2_ERR_INVALID_OPTION);
                }
                0x00
            }
        };
        if options.up {
            flags |= UP_FLAG;
        }
        if hmac_secret_input.is_some() {
            flags |= ED_FLAG;
        }

        let rp_id_hash = Sha256::hash(rp_id.as_bytes());
        let mut applicable_credentials = if let Some(allow_list) = allow_list {
            if let Some(credential) =
                self.get_any_credential_from_allow_list(allow_list, &rp_id, &rp_id_hash, has_uv)?
            {
                vec![credential]
            } else {
                vec![]
            }
        } else {
            self.persistent_store.filter_credential(&rp_id, !has_uv)?
        };
        // Remove user identifiable information without uv.
        if !has_uv {
            for credential in &mut applicable_credentials {
                credential.other_ui = None;
            }
        }
        applicable_credentials.sort_unstable_by_key(|c| c.creation_order);

        // This check comes before CTAP2_ERR_NO_CREDENTIALS in CTAP 2.0.
        // For CTAP 2.1, it was moved to a later protocol step.
        if options.up {
            (self.check_user_presence)(cid)?;
        }

        let credential = applicable_credentials
            .pop()
            .ok_or(Ctap2StatusCode::CTAP2_ERR_NO_CREDENTIALS)?;

        self.increment_global_signature_counter()?;

        let assertion_input = AssertionInput {
            client_data_hash,
            auth_data: self.generate_auth_data(&rp_id_hash, flags)?,
            hmac_secret_input,
        };
        let number_of_credentials = if applicable_credentials.is_empty() {
            None
        } else {
            let number_of_credentials = Some(applicable_credentials.len() + 1);
            self.stateful_command_permission =
                TimedPermission::granted(now, STATEFUL_COMMAND_TIMEOUT_DURATION);
            self.stateful_command_type = Some(StatefulCommand::GetAssertion(AssertionState {
                assertion_input: assertion_input.clone(),
                next_credentials: applicable_credentials,
            }));
            number_of_credentials
        };
        self.assertion_response(credential, assertion_input, number_of_credentials)
    }

    fn process_get_next_assertion(
        &mut self,
        now: ClockValue,
    ) -> Result<ResponseData, Ctap2StatusCode> {
        self.check_command_permission(now)?;
        let (assertion_input, credential) =
            if let Some(StatefulCommand::GetAssertion(assertion_state)) =
                &mut self.stateful_command_type
            {
                let credential = assertion_state
                    .next_credentials
                    .pop()
                    .ok_or(Ctap2StatusCode::CTAP2_ERR_NOT_ALLOWED)?;
                (assertion_state.assertion_input.clone(), credential)
            } else {
                return Err(Ctap2StatusCode::CTAP2_ERR_NOT_ALLOWED);
            };
        self.assertion_response(credential, assertion_input, None)
    }

    fn process_get_info(&self) -> Result<ResponseData, Ctap2StatusCode> {
        let mut options_map = BTreeMap::new();
        // TODO(kaczmarczyck) add authenticatorConfig and credProtect options
        options_map.insert(String::from("rk"), true);
        options_map.insert(String::from("up"), true);
        options_map.insert(
            String::from("clientPin"),
            self.persistent_store.pin_hash()?.is_some(),
        );
        Ok(ResponseData::AuthenticatorGetInfo(
            AuthenticatorGetInfoResponse {
                versions: vec![
                    #[cfg(feature = "with_ctap1")]
                    String::from(U2F_VERSION_STRING),
                    String::from(FIDO2_VERSION_STRING),
                    #[cfg(feature = "with_ctap2_1")]
                    String::from(FIDO2_1_VERSION_STRING),
                ],
                extensions: Some(vec![String::from("hmac-secret")]),
                aaguid: self.persistent_store.aaguid()?,
                options: Some(options_map),
                max_msg_size: Some(1024),
                pin_protocols: Some(vec![
                    CtapState::<R, CheckUserPresence>::PIN_PROTOCOL_VERSION,
                ]),
                #[cfg(feature = "with_ctap2_1")]
                max_credential_count_in_list: MAX_CREDENTIAL_COUNT_IN_LIST.map(|c| c as u64),
                // #TODO(106) update with version 2.1 of HMAC-secret
                #[cfg(feature = "with_ctap2_1")]
                max_credential_id_length: Some(CREDENTIAL_ID_BASE_SIZE as u64 + 32),
                #[cfg(feature = "with_ctap2_1")]
                transports: Some(vec![AuthenticatorTransport::Usb]),
                #[cfg(feature = "with_ctap2_1")]
                algorithms: Some(vec![ES256_CRED_PARAM]),
                default_cred_protect: DEFAULT_CRED_PROTECT,
                #[cfg(feature = "with_ctap2_1")]
                min_pin_length: self.persistent_store.min_pin_length()?,
                #[cfg(feature = "with_ctap2_1")]
                firmware_version: None,
            },
        ))
    }

    fn process_client_pin(
        &mut self,
        client_pin_params: AuthenticatorClientPinParameters,
    ) -> Result<ResponseData, Ctap2StatusCode> {
        self.pin_protocol_v1.process_subcommand(
            self.rng,
            &mut self.persistent_store,
            client_pin_params,
        )
    }

    fn process_reset(
        &mut self,
        cid: ChannelID,
        now: ClockValue,
    ) -> Result<ResponseData, Ctap2StatusCode> {
        // Resets are only possible in the first 10 seconds after booting.
        // TODO(kaczmarczyck) 2.1 allows Reset after Reset and 15 seconds?
        self.check_command_permission(now)?;
        match &self.stateful_command_type {
            Some(StatefulCommand::Reset) => (),
            _ => return Err(Ctap2StatusCode::CTAP2_ERR_NOT_ALLOWED),
        }
        (self.check_user_presence)(cid)?;

        self.persistent_store.reset(self.rng)?;
        self.pin_protocol_v1.reset(self.rng);
        #[cfg(feature = "with_ctap1")]
        {
            self.u2f_up_state = U2fUserPresenceState::new(
                U2F_UP_PROMPT_TIMEOUT,
                Duration::from_ms(TOUCH_TIMEOUT_MS),
            );
        }
        Ok(ResponseData::AuthenticatorReset)
    }

    #[cfg(feature = "with_ctap2_1")]
    fn process_selection(&self, cid: ChannelID) -> Result<ResponseData, Ctap2StatusCode> {
        (self.check_user_presence)(cid)?;
        Ok(ResponseData::AuthenticatorSelection)
    }

    pub fn generate_auth_data(
        &self,
        rp_id_hash: &[u8],
        flag_byte: u8,
    ) -> Result<Vec<u8>, Ctap2StatusCode> {
        let mut auth_data = vec![];
        auth_data.extend(rp_id_hash);
        auth_data.push(flag_byte);
        // The global counter is only increased if USE_SIGNATURE_COUNTER is true.
        // It uses a big-endian representation.
        let mut signature_counter = [0u8; 4];
        BigEndian::write_u32(
            &mut signature_counter,
            self.persistent_store.global_signature_counter()?,
        );
        auth_data.extend(&signature_counter);
        Ok(auth_data)
    }
}

#[cfg(test)]
mod test {
    use super::data_formats::{
        CoseKey, GetAssertionExtensions, GetAssertionOptions, MakeCredentialExtensions,
        MakeCredentialOptions, PublicKeyCredentialRpEntity, PublicKeyCredentialUserEntity,
    };
    use super::*;
    use cbor::cbor_array;
    use crypto::rng256::ThreadRng256;

    const CLOCK_FREQUENCY_HZ: usize = 32768;
    const DUMMY_CLOCK_VALUE: ClockValue = ClockValue::new(0, CLOCK_FREQUENCY_HZ);
    // The keep-alive logic in the processing of some commands needs a channel ID to send
    // keep-alive packets to.
    // In tests where we define a dummy user-presence check that immediately returns, the channel
    // ID is irrelevant, so we pass this (dummy but valid) value.
    const DUMMY_CHANNEL_ID: ChannelID = [0x12, 0x34, 0x56, 0x78];

    #[test]
    fn test_get_info() {
        let mut rng = ThreadRng256 {};
        let user_immediately_present = |_| Ok(());
        let mut ctap_state = CtapState::new(&mut rng, user_immediately_present, DUMMY_CLOCK_VALUE);
        let info_reponse = ctap_state.process_command(&[0x04], DUMMY_CHANNEL_ID, DUMMY_CLOCK_VALUE);

        #[cfg(feature = "with_ctap2_1")]
        let mut expected_response = vec![0x00, 0xAA, 0x01];
        #[cfg(not(feature = "with_ctap2_1"))]
        let mut expected_response = vec![0x00, 0xA6, 0x01];
        // The difference here is a longer array of supported versions.
        let mut version_count = 0;
        // CTAP 2 is always supported
        version_count += 1;
        #[cfg(feature = "with_ctap1")]
        {
            version_count += 1;
        }
        #[cfg(feature = "with_ctap2_1")]
        {
            version_count += 1;
        }
        expected_response.push(0x80 + version_count);
        #[cfg(feature = "with_ctap1")]
        expected_response.extend(&[0x66, 0x55, 0x32, 0x46, 0x5F, 0x56, 0x32]);
        expected_response.extend(&[0x68, 0x46, 0x49, 0x44, 0x4F, 0x5F, 0x32, 0x5F, 0x30]);
        #[cfg(feature = "with_ctap2_1")]
        expected_response.extend(&[
            0x6C, 0x46, 0x49, 0x44, 0x4F, 0x5F, 0x32, 0x5F, 0x31, 0x5F, 0x50, 0x52, 0x45,
        ]);
        expected_response.extend(&[
            0x02, 0x81, 0x6B, 0x68, 0x6D, 0x61, 0x63, 0x2D, 0x73, 0x65, 0x63, 0x72, 0x65, 0x74,
            0x03, 0x50,
        ]);
        expected_response.extend(&ctap_state.persistent_store.aaguid().unwrap());
        expected_response.extend(&[
            0x04, 0xA3, 0x62, 0x72, 0x6B, 0xF5, 0x62, 0x75, 0x70, 0xF5, 0x69, 0x63, 0x6C, 0x69,
            0x65, 0x6E, 0x74, 0x50, 0x69, 0x6E, 0xF4, 0x05, 0x19, 0x04, 0x00, 0x06, 0x81, 0x01,
        ]);
        #[cfg(feature = "with_ctap2_1")]
        expected_response.extend(
            [
                0x08, 0x18, 0x90, 0x09, 0x81, 0x63, 0x75, 0x73, 0x62, 0x0A, 0x81, 0xA2, 0x63, 0x61,
                0x6C, 0x67, 0x26, 0x64, 0x74, 0x79, 0x70, 0x65, 0x6A, 0x70, 0x75, 0x62, 0x6C, 0x69,
                0x63, 0x2D, 0x6B, 0x65, 0x79, 0x0D, 0x04,
            ]
            .iter(),
        );

        assert_eq!(info_reponse, expected_response);
    }

    fn create_minimal_make_credential_parameters() -> AuthenticatorMakeCredentialParameters {
        let client_data_hash = vec![0xCD];
        let rp = PublicKeyCredentialRpEntity {
            rp_id: String::from("example.com"),
            rp_name: None,
            rp_icon: None,
        };
        let user = PublicKeyCredentialUserEntity {
            user_id: vec![0x1D],
            user_name: None,
            user_display_name: None,
            user_icon: None,
        };
        let pub_key_cred_params = vec![ES256_CRED_PARAM];
        let options = MakeCredentialOptions {
            rk: true,
            uv: false,
        };
        AuthenticatorMakeCredentialParameters {
            client_data_hash,
            rp,
            user,
            pub_key_cred_params,
            exclude_list: None,
            extensions: None,
            options,
            pin_uv_auth_param: None,
            pin_uv_auth_protocol: None,
        }
    }

    fn create_make_credential_parameters_with_exclude_list(
        excluded_credential_id: &[u8],
    ) -> AuthenticatorMakeCredentialParameters {
        let excluded_credential_descriptor = PublicKeyCredentialDescriptor {
            key_type: PublicKeyCredentialType::PublicKey,
            key_id: excluded_credential_id.to_vec(),
            transports: None,
        };
        let exclude_list = Some(vec![excluded_credential_descriptor]);
        let mut make_credential_params = create_minimal_make_credential_parameters();
        make_credential_params.exclude_list = exclude_list;
        make_credential_params
    }

    fn create_make_credential_parameters_with_cred_protect_policy(
        policy: CredentialProtectionPolicy,
    ) -> AuthenticatorMakeCredentialParameters {
        let extensions = Some(MakeCredentialExtensions {
            hmac_secret: false,
            cred_protect: Some(policy),
        });
        let mut make_credential_params = create_minimal_make_credential_parameters();
        make_credential_params.extensions = extensions;
        make_credential_params
    }

    #[test]
    fn test_residential_process_make_credential() {
        let mut rng = ThreadRng256 {};
        let user_immediately_present = |_| Ok(());
        let mut ctap_state = CtapState::new(&mut rng, user_immediately_present, DUMMY_CLOCK_VALUE);

        let make_credential_params = create_minimal_make_credential_parameters();
        let make_credential_response =
            ctap_state.process_make_credential(make_credential_params, DUMMY_CHANNEL_ID);

        match make_credential_response.unwrap() {
            ResponseData::AuthenticatorMakeCredential(make_credential_response) => {
                let AuthenticatorMakeCredentialResponse {
                    fmt,
                    auth_data,
                    att_stmt,
                } = make_credential_response;
                // The expected response is split to only assert the non-random parts.
                assert_eq!(fmt, "packed");
                let mut expected_auth_data = vec![
                    0xA3, 0x79, 0xA6, 0xF6, 0xEE, 0xAF, 0xB9, 0xA5, 0x5E, 0x37, 0x8C, 0x11, 0x80,
                    0x34, 0xE2, 0x75, 0x1E, 0x68, 0x2F, 0xAB, 0x9F, 0x2D, 0x30, 0xAB, 0x13, 0xD2,
                    0x12, 0x55, 0x86, 0xCE, 0x19, 0x47, 0x41, 0x00, 0x00, 0x00, 0x00,
                ];
                expected_auth_data.extend(&ctap_state.persistent_store.aaguid().unwrap());
                expected_auth_data.extend(&[0x00, 0x20]);
                assert_eq!(
                    auth_data[0..expected_auth_data.len()],
                    expected_auth_data[..]
                );
                assert_eq!(att_stmt.alg, SignatureAlgorithm::ES256 as i64);
            }
            _ => panic!("Invalid response type"),
        }
    }

    #[test]
    fn test_non_residential_process_make_credential() {
        let mut rng = ThreadRng256 {};
        let user_immediately_present = |_| Ok(());
        let mut ctap_state = CtapState::new(&mut rng, user_immediately_present, DUMMY_CLOCK_VALUE);

        let mut make_credential_params = create_minimal_make_credential_parameters();
        make_credential_params.options.rk = false;
        let make_credential_response =
            ctap_state.process_make_credential(make_credential_params, DUMMY_CHANNEL_ID);

        match make_credential_response.unwrap() {
            ResponseData::AuthenticatorMakeCredential(make_credential_response) => {
                let AuthenticatorMakeCredentialResponse {
                    fmt,
                    auth_data,
                    att_stmt,
                } = make_credential_response;
                // The expected response is split to only assert the non-random parts.
                assert_eq!(fmt, "packed");
                let mut expected_auth_data = vec![
                    0xA3, 0x79, 0xA6, 0xF6, 0xEE, 0xAF, 0xB9, 0xA5, 0x5E, 0x37, 0x8C, 0x11, 0x80,
                    0x34, 0xE2, 0x75, 0x1E, 0x68, 0x2F, 0xAB, 0x9F, 0x2D, 0x30, 0xAB, 0x13, 0xD2,
                    0x12, 0x55, 0x86, 0xCE, 0x19, 0x47, 0x41, 0x00, 0x00, 0x00, 0x00,
                ];
                expected_auth_data.extend(&ctap_state.persistent_store.aaguid().unwrap());
                expected_auth_data.extend(&[0x00, CREDENTIAL_ID_BASE_SIZE as u8]);
                assert_eq!(
                    auth_data[0..expected_auth_data.len()],
                    expected_auth_data[..]
                );
                assert_eq!(att_stmt.alg, SignatureAlgorithm::ES256 as i64);
            }
            _ => panic!("Invalid response type"),
        }
    }

    #[test]
    fn test_process_make_credential_unsupported_algorithm() {
        let mut rng = ThreadRng256 {};
        let user_immediately_present = |_| Ok(());
        let mut ctap_state = CtapState::new(&mut rng, user_immediately_present, DUMMY_CLOCK_VALUE);

        let mut make_credential_params = create_minimal_make_credential_parameters();
        make_credential_params.pub_key_cred_params = vec![];
        let make_credential_response =
            ctap_state.process_make_credential(make_credential_params, DUMMY_CHANNEL_ID);

        assert_eq!(
            make_credential_response,
            Err(Ctap2StatusCode::CTAP2_ERR_UNSUPPORTED_ALGORITHM)
        );
    }

    #[test]
    fn test_process_make_credential_credential_excluded() {
        let mut rng = ThreadRng256 {};
        let excluded_private_key = crypto::ecdsa::SecKey::gensk(&mut rng);
        let user_immediately_present = |_| Ok(());
        let mut ctap_state = CtapState::new(&mut rng, user_immediately_present, DUMMY_CLOCK_VALUE);

        let excluded_credential_id = vec![0x01, 0x23, 0x45, 0x67];
        let make_credential_params =
            create_make_credential_parameters_with_exclude_list(&excluded_credential_id);
        let excluded_credential_source = PublicKeyCredentialSource {
            key_type: PublicKeyCredentialType::PublicKey,
            credential_id: excluded_credential_id,
            private_key: excluded_private_key,
            rp_id: String::from("example.com"),
            user_handle: vec![],
            other_ui: None,
            cred_random: None,
            cred_protect_policy: None,
            creation_order: 0,
        };
        assert!(ctap_state
            .persistent_store
            .store_credential(excluded_credential_source)
            .is_ok());

        let make_credential_response =
            ctap_state.process_make_credential(make_credential_params, DUMMY_CHANNEL_ID);
        assert_eq!(
            make_credential_response,
            Err(Ctap2StatusCode::CTAP2_ERR_CREDENTIAL_EXCLUDED)
        );
    }

    #[test]
    fn test_process_make_credential_credential_with_cred_protect() {
        let mut rng = ThreadRng256 {};
        let user_immediately_present = |_| Ok(());
        let mut ctap_state = CtapState::new(&mut rng, user_immediately_present, DUMMY_CLOCK_VALUE);

        let test_policy = CredentialProtectionPolicy::UserVerificationOptionalWithCredentialIdList;
        let make_credential_params =
            create_make_credential_parameters_with_cred_protect_policy(test_policy);
        let make_credential_response =
            ctap_state.process_make_credential(make_credential_params, DUMMY_CHANNEL_ID);
        assert!(make_credential_response.is_ok());

        let stored_credential = ctap_state
            .persistent_store
            .filter_credential("example.com", false)
            .unwrap()
            .pop()
            .unwrap();
        let credential_id = stored_credential.credential_id;
        assert_eq!(stored_credential.cred_protect_policy, Some(test_policy));

        let make_credential_params =
            create_make_credential_parameters_with_exclude_list(&credential_id);
        let make_credential_response =
            ctap_state.process_make_credential(make_credential_params, DUMMY_CHANNEL_ID);
        assert_eq!(
            make_credential_response,
            Err(Ctap2StatusCode::CTAP2_ERR_CREDENTIAL_EXCLUDED)
        );

        let test_policy = CredentialProtectionPolicy::UserVerificationRequired;
        let make_credential_params =
            create_make_credential_parameters_with_cred_protect_policy(test_policy);
        let make_credential_response =
            ctap_state.process_make_credential(make_credential_params, DUMMY_CHANNEL_ID);
        assert!(make_credential_response.is_ok());

        let stored_credential = ctap_state
            .persistent_store
            .filter_credential("example.com", false)
            .unwrap()
            .pop()
            .unwrap();
        let credential_id = stored_credential.credential_id;
        assert_eq!(stored_credential.cred_protect_policy, Some(test_policy));

        let make_credential_params =
            create_make_credential_parameters_with_exclude_list(&credential_id);
        let make_credential_response =
            ctap_state.process_make_credential(make_credential_params, DUMMY_CHANNEL_ID);
        assert!(make_credential_response.is_ok());
    }

    #[test]
    fn test_process_make_credential_hmac_secret() {
        let mut rng = ThreadRng256 {};
        let user_immediately_present = |_| Ok(());
        let mut ctap_state = CtapState::new(&mut rng, user_immediately_present, DUMMY_CLOCK_VALUE);

        let extensions = Some(MakeCredentialExtensions {
            hmac_secret: true,
            cred_protect: None,
        });
        let mut make_credential_params = create_minimal_make_credential_parameters();
        make_credential_params.options.rk = false;
        make_credential_params.extensions = extensions;
        let make_credential_response =
            ctap_state.process_make_credential(make_credential_params, DUMMY_CHANNEL_ID);

        match make_credential_response.unwrap() {
            ResponseData::AuthenticatorMakeCredential(make_credential_response) => {
                let AuthenticatorMakeCredentialResponse {
                    fmt,
                    auth_data,
                    att_stmt,
                } = make_credential_response;
                // The expected response is split to only assert the non-random parts.
                assert_eq!(fmt, "packed");
                let mut expected_auth_data = vec![
                    0xA3, 0x79, 0xA6, 0xF6, 0xEE, 0xAF, 0xB9, 0xA5, 0x5E, 0x37, 0x8C, 0x11, 0x80,
                    0x34, 0xE2, 0x75, 0x1E, 0x68, 0x2F, 0xAB, 0x9F, 0x2D, 0x30, 0xAB, 0x13, 0xD2,
                    0x12, 0x55, 0x86, 0xCE, 0x19, 0x47, 0xC1, 0x00, 0x00, 0x00, 0x00,
                ];
                expected_auth_data.extend(&ctap_state.persistent_store.aaguid().unwrap());
                expected_auth_data.extend(&[0x00, CREDENTIAL_ID_MAX_SIZE as u8]);
                assert_eq!(
                    auth_data[0..expected_auth_data.len()],
                    expected_auth_data[..]
                );
                let expected_extension_cbor = vec![
                    0xA1, 0x6B, 0x68, 0x6D, 0x61, 0x63, 0x2D, 0x73, 0x65, 0x63, 0x72, 0x65, 0x74,
                    0xF5,
                ];
                assert_eq!(
                    auth_data[auth_data.len() - expected_extension_cbor.len()..auth_data.len()],
                    expected_extension_cbor[..]
                );
                assert_eq!(att_stmt.alg, SignatureAlgorithm::ES256 as i64);
            }
            _ => panic!("Invalid response type"),
        }
    }

    #[test]
    fn test_process_make_credential_hmac_secret_resident_key() {
        let mut rng = ThreadRng256 {};
        let user_immediately_present = |_| Ok(());
        let mut ctap_state = CtapState::new(&mut rng, user_immediately_present, DUMMY_CLOCK_VALUE);

        let extensions = Some(MakeCredentialExtensions {
            hmac_secret: true,
            cred_protect: None,
        });
        let mut make_credential_params = create_minimal_make_credential_parameters();
        make_credential_params.extensions = extensions;
        let make_credential_response =
            ctap_state.process_make_credential(make_credential_params, DUMMY_CHANNEL_ID);

        match make_credential_response.unwrap() {
            ResponseData::AuthenticatorMakeCredential(make_credential_response) => {
                let AuthenticatorMakeCredentialResponse {
                    fmt,
                    auth_data,
                    att_stmt,
                } = make_credential_response;
                // The expected response is split to only assert the non-random parts.
                assert_eq!(fmt, "packed");
                let mut expected_auth_data = vec![
                    0xA3, 0x79, 0xA6, 0xF6, 0xEE, 0xAF, 0xB9, 0xA5, 0x5E, 0x37, 0x8C, 0x11, 0x80,
                    0x34, 0xE2, 0x75, 0x1E, 0x68, 0x2F, 0xAB, 0x9F, 0x2D, 0x30, 0xAB, 0x13, 0xD2,
                    0x12, 0x55, 0x86, 0xCE, 0x19, 0x47, 0xC1, 0x00, 0x00, 0x00, 0x00,
                ];
                expected_auth_data.extend(&ctap_state.persistent_store.aaguid().unwrap());
                expected_auth_data.extend(&[0x00, 0x20]);
                assert_eq!(
                    auth_data[0..expected_auth_data.len()],
                    expected_auth_data[..]
                );
                let expected_extension_cbor = vec![
                    0xA1, 0x6B, 0x68, 0x6D, 0x61, 0x63, 0x2D, 0x73, 0x65, 0x63, 0x72, 0x65, 0x74,
                    0xF5,
                ];
                assert_eq!(
                    auth_data[auth_data.len() - expected_extension_cbor.len()..auth_data.len()],
                    expected_extension_cbor[..]
                );
                assert_eq!(att_stmt.alg, SignatureAlgorithm::ES256 as i64);
            }
            _ => panic!("Invalid response type"),
        }
    }

    #[test]
    fn test_process_make_credential_cancelled() {
        let mut rng = ThreadRng256 {};
        let user_presence_always_cancel = |_| Err(Ctap2StatusCode::CTAP2_ERR_KEEPALIVE_CANCEL);
        let mut ctap_state =
            CtapState::new(&mut rng, user_presence_always_cancel, DUMMY_CLOCK_VALUE);

        let make_credential_params = create_minimal_make_credential_parameters();
        let make_credential_response =
            ctap_state.process_make_credential(make_credential_params, DUMMY_CHANNEL_ID);

        assert_eq!(
            make_credential_response,
            Err(Ctap2StatusCode::CTAP2_ERR_KEEPALIVE_CANCEL)
        );
    }

    fn check_assertion_response(
        response: Result<ResponseData, Ctap2StatusCode>,
        expected_user_id: Vec<u8>,
        expected_number_of_credentials: Option<u64>,
    ) {
        match response.unwrap() {
            ResponseData::AuthenticatorGetAssertion(get_assertion_response) => {
                let AuthenticatorGetAssertionResponse {
                    auth_data,
                    user,
                    number_of_credentials,
                    ..
                } = get_assertion_response;
                let expected_auth_data = vec![
                    0xA3, 0x79, 0xA6, 0xF6, 0xEE, 0xAF, 0xB9, 0xA5, 0x5E, 0x37, 0x8C, 0x11, 0x80,
                    0x34, 0xE2, 0x75, 0x1E, 0x68, 0x2F, 0xAB, 0x9F, 0x2D, 0x30, 0xAB, 0x13, 0xD2,
                    0x12, 0x55, 0x86, 0xCE, 0x19, 0x47, 0x00, 0x00, 0x00, 0x00, 0x01,
                ];
                assert_eq!(auth_data, expected_auth_data);
                let expected_user = PublicKeyCredentialUserEntity {
                    user_id: expected_user_id,
                    user_name: None,
                    user_display_name: None,
                    user_icon: None,
                };
                assert_eq!(user, Some(expected_user));
                assert_eq!(number_of_credentials, expected_number_of_credentials);
            }
            _ => panic!("Invalid response type"),
        }
    }

    #[test]
    fn test_residential_process_get_assertion() {
        let mut rng = ThreadRng256 {};
        let user_immediately_present = |_| Ok(());
        let mut ctap_state = CtapState::new(&mut rng, user_immediately_present, DUMMY_CLOCK_VALUE);

        let make_credential_params = create_minimal_make_credential_parameters();
        assert!(ctap_state
            .process_make_credential(make_credential_params, DUMMY_CHANNEL_ID)
            .is_ok());

        let get_assertion_params = AuthenticatorGetAssertionParameters {
            rp_id: String::from("example.com"),
            client_data_hash: vec![0xCD],
            allow_list: None,
            extensions: None,
            options: GetAssertionOptions {
                up: false,
                uv: false,
            },
            pin_uv_auth_param: None,
            pin_uv_auth_protocol: None,
        };
        let get_assertion_response = ctap_state.process_get_assertion(
            get_assertion_params,
            DUMMY_CHANNEL_ID,
            DUMMY_CLOCK_VALUE,
        );
        check_assertion_response(get_assertion_response, vec![0x1D], None);
    }

    #[test]
    fn test_process_get_assertion_hmac_secret() {
        let mut rng = ThreadRng256 {};
        let sk = crypto::ecdh::SecKey::gensk(&mut rng);
        let user_immediately_present = |_| Ok(());
        let mut ctap_state = CtapState::new(&mut rng, user_immediately_present, DUMMY_CLOCK_VALUE);

        let make_extensions = Some(MakeCredentialExtensions {
            hmac_secret: true,
            cred_protect: None,
        });
        let mut make_credential_params = create_minimal_make_credential_parameters();
        make_credential_params.options.rk = false;
        make_credential_params.extensions = make_extensions;
        let make_credential_response =
            ctap_state.process_make_credential(make_credential_params, DUMMY_CHANNEL_ID);
        assert!(make_credential_response.is_ok());
        let credential_id = match make_credential_response.unwrap() {
            ResponseData::AuthenticatorMakeCredential(make_credential_response) => {
                let auth_data = make_credential_response.auth_data;
                let offset = 37 + ctap_state.persistent_store.aaguid().unwrap().len();
                assert_eq!(auth_data[offset], 0x00);
                assert_eq!(auth_data[offset + 1] as usize, CREDENTIAL_ID_MAX_SIZE);
                auth_data[offset + 2..offset + 2 + CREDENTIAL_ID_MAX_SIZE].to_vec()
            }
            _ => panic!("Invalid response type"),
        };

        let pk = sk.genpk();
        let hmac_secret_input = GetAssertionHmacSecretInput {
            key_agreement: CoseKey::from(pk),
            salt_enc: vec![0x02; 32],
            salt_auth: vec![0x03; 16],
        };
        let get_extensions = Some(GetAssertionExtensions {
            hmac_secret: Some(hmac_secret_input),
        });

        let cred_desc = PublicKeyCredentialDescriptor {
            key_type: PublicKeyCredentialType::PublicKey,
            key_id: credential_id,
            transports: None,
        };
        let get_assertion_params = AuthenticatorGetAssertionParameters {
            rp_id: String::from("example.com"),
            client_data_hash: vec![0xCD],
            allow_list: Some(vec![cred_desc]),
            extensions: get_extensions,
            options: GetAssertionOptions {
                up: false,
                uv: false,
            },
            pin_uv_auth_param: None,
            pin_uv_auth_protocol: None,
        };
        let get_assertion_response = ctap_state.process_get_assertion(
            get_assertion_params,
            DUMMY_CHANNEL_ID,
            DUMMY_CLOCK_VALUE,
        );

        assert_eq!(
            get_assertion_response,
            Err(Ctap2StatusCode::CTAP2_ERR_UNSUPPORTED_EXTENSION)
        );
    }

    #[test]
    fn test_residential_process_get_assertion_hmac_secret() {
        let mut rng = ThreadRng256 {};
        let sk = crypto::ecdh::SecKey::gensk(&mut rng);
        let user_immediately_present = |_| Ok(());
        let mut ctap_state = CtapState::new(&mut rng, user_immediately_present, DUMMY_CLOCK_VALUE);

        let make_extensions = Some(MakeCredentialExtensions {
            hmac_secret: true,
            cred_protect: None,
        });
        let mut make_credential_params = create_minimal_make_credential_parameters();
        make_credential_params.extensions = make_extensions;
        assert!(ctap_state
            .process_make_credential(make_credential_params, DUMMY_CHANNEL_ID)
            .is_ok());

        let pk = sk.genpk();
        let hmac_secret_input = GetAssertionHmacSecretInput {
            key_agreement: CoseKey::from(pk),
            salt_enc: vec![0x02; 32],
            salt_auth: vec![0x03; 16],
        };
        let get_extensions = Some(GetAssertionExtensions {
            hmac_secret: Some(hmac_secret_input),
        });

        let get_assertion_params = AuthenticatorGetAssertionParameters {
            rp_id: String::from("example.com"),
            client_data_hash: vec![0xCD],
            allow_list: None,
            extensions: get_extensions,
            options: GetAssertionOptions {
                up: false,
                uv: false,
            },
            pin_uv_auth_param: None,
            pin_uv_auth_protocol: None,
        };
        let get_assertion_response = ctap_state.process_get_assertion(
            get_assertion_params,
            DUMMY_CHANNEL_ID,
            DUMMY_CLOCK_VALUE,
        );

        assert_eq!(
            get_assertion_response,
            Err(Ctap2StatusCode::CTAP2_ERR_UNSUPPORTED_EXTENSION)
        );
    }

    #[test]
    fn test_residential_process_get_assertion_with_cred_protect() {
        let mut rng = ThreadRng256 {};
        let private_key = crypto::ecdsa::SecKey::gensk(&mut rng);
        let credential_id = rng.gen_uniform_u8x32().to_vec();
        let user_immediately_present = |_| Ok(());
        let mut ctap_state = CtapState::new(&mut rng, user_immediately_present, DUMMY_CLOCK_VALUE);

        let cred_desc = PublicKeyCredentialDescriptor {
            key_type: PublicKeyCredentialType::PublicKey,
            key_id: credential_id.clone(),
            transports: None, // You can set USB as a hint here.
        };
        let credential = PublicKeyCredentialSource {
            key_type: PublicKeyCredentialType::PublicKey,
            credential_id: credential_id.clone(),
            private_key: private_key.clone(),
            rp_id: String::from("example.com"),
            user_handle: vec![0x1D],
            other_ui: None,
            cred_random: None,
            cred_protect_policy: Some(
                CredentialProtectionPolicy::UserVerificationOptionalWithCredentialIdList,
            ),
            creation_order: 0,
        };
        assert!(ctap_state
            .persistent_store
            .store_credential(credential)
            .is_ok());

        let get_assertion_params = AuthenticatorGetAssertionParameters {
            rp_id: String::from("example.com"),
            client_data_hash: vec![0xCD],
            allow_list: None,
            extensions: None,
            options: GetAssertionOptions {
                up: false,
                uv: false,
            },
            pin_uv_auth_param: None,
            pin_uv_auth_protocol: None,
        };
        let get_assertion_response = ctap_state.process_get_assertion(
            get_assertion_params,
            DUMMY_CHANNEL_ID,
            DUMMY_CLOCK_VALUE,
        );
        assert_eq!(
            get_assertion_response,
            Err(Ctap2StatusCode::CTAP2_ERR_NO_CREDENTIALS),
        );

        let get_assertion_params = AuthenticatorGetAssertionParameters {
            rp_id: String::from("example.com"),
            client_data_hash: vec![0xCD],
            allow_list: Some(vec![cred_desc.clone()]),
            extensions: None,
            options: GetAssertionOptions {
                up: false,
                uv: false,
            },
            pin_uv_auth_param: None,
            pin_uv_auth_protocol: None,
        };
        let get_assertion_response = ctap_state.process_get_assertion(
            get_assertion_params,
            DUMMY_CHANNEL_ID,
            DUMMY_CLOCK_VALUE,
        );
        check_assertion_response(get_assertion_response, vec![0x1D], None);

        let credential = PublicKeyCredentialSource {
            key_type: PublicKeyCredentialType::PublicKey,
            credential_id,
            private_key,
            rp_id: String::from("example.com"),
            user_handle: vec![0x1D],
            other_ui: None,
            cred_random: None,
            cred_protect_policy: Some(CredentialProtectionPolicy::UserVerificationRequired),
            creation_order: 0,
        };
        assert!(ctap_state
            .persistent_store
            .store_credential(credential)
            .is_ok());

        let get_assertion_params = AuthenticatorGetAssertionParameters {
            rp_id: String::from("example.com"),
            client_data_hash: vec![0xCD],
            allow_list: Some(vec![cred_desc]),
            extensions: None,
            options: GetAssertionOptions {
                up: false,
                uv: false,
            },
            pin_uv_auth_param: None,
            pin_uv_auth_protocol: None,
        };
        let get_assertion_response = ctap_state.process_get_assertion(
            get_assertion_params,
            DUMMY_CHANNEL_ID,
            DUMMY_CLOCK_VALUE,
        );
        assert_eq!(
            get_assertion_response,
            Err(Ctap2StatusCode::CTAP2_ERR_NO_CREDENTIALS),
        );
    }

    #[test]
    fn test_process_get_next_assertion_two_credentials() {
        let mut rng = ThreadRng256 {};
        let user_immediately_present = |_| Ok(());
        let mut ctap_state = CtapState::new(&mut rng, user_immediately_present, DUMMY_CLOCK_VALUE);

        let mut make_credential_params = create_minimal_make_credential_parameters();
        make_credential_params.user.user_id = vec![0x01];
        assert!(ctap_state
            .process_make_credential(make_credential_params, DUMMY_CHANNEL_ID)
            .is_ok());
        let mut make_credential_params = create_minimal_make_credential_parameters();
        make_credential_params.user.user_id = vec![0x02];
        assert!(ctap_state
            .process_make_credential(make_credential_params, DUMMY_CHANNEL_ID)
            .is_ok());

        let get_assertion_params = AuthenticatorGetAssertionParameters {
            rp_id: String::from("example.com"),
            client_data_hash: vec![0xCD],
            allow_list: None,
            extensions: None,
            options: GetAssertionOptions {
                up: false,
                uv: false,
            },
            pin_uv_auth_param: None,
            pin_uv_auth_protocol: None,
        };
        let get_assertion_response = ctap_state.process_get_assertion(
            get_assertion_params,
            DUMMY_CHANNEL_ID,
            DUMMY_CLOCK_VALUE,
        );
        check_assertion_response(get_assertion_response, vec![0x02], Some(2));

        let get_assertion_response = ctap_state.process_get_next_assertion(DUMMY_CLOCK_VALUE);
        check_assertion_response(get_assertion_response, vec![0x01], None);

        let get_assertion_response = ctap_state.process_get_next_assertion(DUMMY_CLOCK_VALUE);
        assert_eq!(
            get_assertion_response,
            Err(Ctap2StatusCode::CTAP2_ERR_NOT_ALLOWED)
        );
    }

    #[test]
    fn test_process_get_next_assertion_three_credentials() {
        let mut rng = ThreadRng256 {};
        let user_immediately_present = |_| Ok(());
        let mut ctap_state = CtapState::new(&mut rng, user_immediately_present, DUMMY_CLOCK_VALUE);

        let mut make_credential_params = create_minimal_make_credential_parameters();
        make_credential_params.user.user_id = vec![0x01];
        assert!(ctap_state
            .process_make_credential(make_credential_params, DUMMY_CHANNEL_ID)
            .is_ok());
        let mut make_credential_params = create_minimal_make_credential_parameters();
        make_credential_params.user.user_id = vec![0x02];
        assert!(ctap_state
            .process_make_credential(make_credential_params, DUMMY_CHANNEL_ID)
            .is_ok());
        let mut make_credential_params = create_minimal_make_credential_parameters();
        make_credential_params.user.user_id = vec![0x03];
        assert!(ctap_state
            .process_make_credential(make_credential_params, DUMMY_CHANNEL_ID)
            .is_ok());

        let get_assertion_params = AuthenticatorGetAssertionParameters {
            rp_id: String::from("example.com"),
            client_data_hash: vec![0xCD],
            allow_list: None,
            extensions: None,
            options: GetAssertionOptions {
                up: false,
                uv: false,
            },
            pin_uv_auth_param: None,
            pin_uv_auth_protocol: None,
        };
        let get_assertion_response = ctap_state.process_get_assertion(
            get_assertion_params,
            DUMMY_CHANNEL_ID,
            DUMMY_CLOCK_VALUE,
        );
        check_assertion_response(get_assertion_response, vec![0x03], Some(3));

        let get_assertion_response = ctap_state.process_get_next_assertion(DUMMY_CLOCK_VALUE);
        check_assertion_response(get_assertion_response, vec![0x02], None);

        let get_assertion_response = ctap_state.process_get_next_assertion(DUMMY_CLOCK_VALUE);
        check_assertion_response(get_assertion_response, vec![0x01], None);

        let get_assertion_response = ctap_state.process_get_next_assertion(DUMMY_CLOCK_VALUE);
        assert_eq!(
            get_assertion_response,
            Err(Ctap2StatusCode::CTAP2_ERR_NOT_ALLOWED)
        );
    }

    #[test]
    fn test_process_get_next_assertion_not_allowed() {
        let mut rng = ThreadRng256 {};
        let user_immediately_present = |_| Ok(());
        let mut ctap_state = CtapState::new(&mut rng, user_immediately_present, DUMMY_CLOCK_VALUE);

        let get_assertion_response = ctap_state.process_get_next_assertion(DUMMY_CLOCK_VALUE);
        assert_eq!(
            get_assertion_response,
            Err(Ctap2StatusCode::CTAP2_ERR_NOT_ALLOWED)
        );

        let mut make_credential_params = create_minimal_make_credential_parameters();
        make_credential_params.user.user_id = vec![0x01];
        assert!(ctap_state
            .process_make_credential(make_credential_params, DUMMY_CHANNEL_ID)
            .is_ok());
        let mut make_credential_params = create_minimal_make_credential_parameters();
        make_credential_params.user.user_id = vec![0x02];
        assert!(ctap_state
            .process_make_credential(make_credential_params, DUMMY_CHANNEL_ID)
            .is_ok());

        let get_assertion_params = AuthenticatorGetAssertionParameters {
            rp_id: String::from("example.com"),
            client_data_hash: vec![0xCD],
            allow_list: None,
            extensions: None,
            options: GetAssertionOptions {
                up: false,
                uv: false,
            },
            pin_uv_auth_param: None,
            pin_uv_auth_protocol: None,
        };
        let get_assertion_response = ctap_state.process_get_assertion(
            get_assertion_params,
            DUMMY_CHANNEL_ID,
            DUMMY_CLOCK_VALUE,
        );
        assert!(get_assertion_response.is_ok());

        // This is a MakeCredential command.
        let mut command_cbor = vec![0x01];
        let cbor_value = cbor_map! {
            1 => vec![0xCD; 16],
            2 => cbor_map! {
                "id" => "example.com",
            },
            3 => cbor_map! {
                "id" => vec![0x1D, 0x1D, 0x1D, 0x1D],
            },
            4 => cbor_array![ES256_CRED_PARAM],
        };
        assert!(cbor::write(cbor_value, &mut command_cbor));
        ctap_state.process_command(&command_cbor, DUMMY_CHANNEL_ID, DUMMY_CLOCK_VALUE);

        let get_assertion_response = ctap_state.process_get_next_assertion(DUMMY_CLOCK_VALUE);
        assert_eq!(
            get_assertion_response,
            Err(Ctap2StatusCode::CTAP2_ERR_NOT_ALLOWED)
        );
    }

    #[test]
    fn test_process_reset() {
        let mut rng = ThreadRng256 {};
        let user_immediately_present = |_| Ok(());
        let private_key = crypto::ecdsa::SecKey::gensk(&mut rng);
        let mut ctap_state = CtapState::new(&mut rng, user_immediately_present, DUMMY_CLOCK_VALUE);

        let credential_id = vec![0x01, 0x23, 0x45, 0x67];
        let credential_source = PublicKeyCredentialSource {
            key_type: PublicKeyCredentialType::PublicKey,
            credential_id,
            private_key,
            rp_id: String::from("example.com"),
            user_handle: vec![],
            other_ui: None,
            cred_random: None,
            cred_protect_policy: None,
            creation_order: 0,
        };
        assert!(ctap_state
            .persistent_store
            .store_credential(credential_source)
            .is_ok());
        assert!(ctap_state.persistent_store.count_credentials().unwrap() > 0);

        let reset_reponse =
            ctap_state.process_command(&[0x07], DUMMY_CHANNEL_ID, DUMMY_CLOCK_VALUE);
        let expected_response = vec![0x00];
        assert_eq!(reset_reponse, expected_response);
        assert!(ctap_state.persistent_store.count_credentials().unwrap() == 0);
    }

    #[test]
    fn test_process_reset_cancelled() {
        let mut rng = ThreadRng256 {};
        let user_presence_always_cancel = |_| Err(Ctap2StatusCode::CTAP2_ERR_KEEPALIVE_CANCEL);
        let mut ctap_state =
            CtapState::new(&mut rng, user_presence_always_cancel, DUMMY_CLOCK_VALUE);

        let reset_reponse = ctap_state.process_reset(DUMMY_CHANNEL_ID, DUMMY_CLOCK_VALUE);

        assert_eq!(
            reset_reponse,
            Err(Ctap2StatusCode::CTAP2_ERR_KEEPALIVE_CANCEL)
        );
    }

    #[test]
    fn test_process_reset_not_first() {
        let mut rng = ThreadRng256 {};
        let user_immediately_present = |_| Ok(());
        let mut ctap_state = CtapState::new(&mut rng, user_immediately_present, DUMMY_CLOCK_VALUE);

        // This is a GetNextAssertion command.
        ctap_state.process_command(&[0x08], DUMMY_CHANNEL_ID, DUMMY_CLOCK_VALUE);

        let reset_reponse = ctap_state.process_reset(DUMMY_CHANNEL_ID, DUMMY_CLOCK_VALUE);
        assert_eq!(reset_reponse, Err(Ctap2StatusCode::CTAP2_ERR_NOT_ALLOWED));
    }

    #[test]
    fn test_process_unknown_command() {
        let mut rng = ThreadRng256 {};
        let user_immediately_present = |_| Ok(());
        let mut ctap_state = CtapState::new(&mut rng, user_immediately_present, DUMMY_CLOCK_VALUE);

        // This command does not exist.
        let reset_reponse =
            ctap_state.process_command(&[0xDF], DUMMY_CHANNEL_ID, DUMMY_CLOCK_VALUE);
        let expected_response = vec![Ctap2StatusCode::CTAP1_ERR_INVALID_COMMAND as u8];
        assert_eq!(reset_reponse, expected_response);
    }

    #[test]
    fn test_encrypt_decrypt_credential() {
        let mut rng = ThreadRng256 {};
        let user_immediately_present = |_| Ok(());
        let private_key = crypto::ecdsa::SecKey::gensk(&mut rng);
        let mut ctap_state = CtapState::new(&mut rng, user_immediately_present, DUMMY_CLOCK_VALUE);

        // Usually, the relying party ID or its hash is provided by the client.
        // We are not testing the correctness of our SHA256 here, only if it is checked.
        let rp_id_hash = [0x55; 32];
        let encrypted_id = ctap_state
            .encrypt_key_handle(private_key.clone(), &rp_id_hash, None)
            .unwrap();
        let decrypted_source = ctap_state
            .decrypt_credential_source(encrypted_id, &rp_id_hash)
            .unwrap()
            .unwrap();

        assert_eq!(private_key, decrypted_source.private_key);
    }

    #[test]
    fn test_encrypt_decrypt_credential_with_cred_random() {
        let mut rng = ThreadRng256 {};
        let user_immediately_present = |_| Ok(());
        let private_key = crypto::ecdsa::SecKey::gensk(&mut rng);
        let mut ctap_state = CtapState::new(&mut rng, user_immediately_present, DUMMY_CLOCK_VALUE);

        // Usually, the relying party ID or its hash is provided by the client.
        // We are not testing the correctness of our SHA256 here, only if it is checked.
        let rp_id_hash = [0x55; 32];
        let cred_random = [0xC9; 32];
        let encrypted_id = ctap_state
            .encrypt_key_handle(private_key.clone(), &rp_id_hash, Some(&cred_random))
            .unwrap();
        let decrypted_source = ctap_state
            .decrypt_credential_source(encrypted_id, &rp_id_hash)
            .unwrap()
            .unwrap();

        assert_eq!(private_key, decrypted_source.private_key);
        assert_eq!(Some(cred_random.to_vec()), decrypted_source.cred_random);
    }

    #[test]
    fn test_encrypt_decrypt_bad_hmac() {
        let mut rng = ThreadRng256 {};
        let user_immediately_present = |_| Ok(());
        let private_key = crypto::ecdsa::SecKey::gensk(&mut rng);
        let mut ctap_state = CtapState::new(&mut rng, user_immediately_present, DUMMY_CLOCK_VALUE);

        // Same as above.
        let rp_id_hash = [0x55; 32];
        let encrypted_id = ctap_state
            .encrypt_key_handle(private_key, &rp_id_hash, None)
            .unwrap();
        for i in 0..encrypted_id.len() {
            let mut modified_id = encrypted_id.clone();
            modified_id[i] ^= 0x01;
            assert!(ctap_state
                .decrypt_credential_source(modified_id, &rp_id_hash)
                .unwrap()
                .is_none());
        }
    }

    #[test]
    fn test_encrypt_decrypt_bad_hmac_with_cred_random() {
        let mut rng = ThreadRng256 {};
        let user_immediately_present = |_| Ok(());
        let private_key = crypto::ecdsa::SecKey::gensk(&mut rng);
        let mut ctap_state = CtapState::new(&mut rng, user_immediately_present, DUMMY_CLOCK_VALUE);

        // Same as above.
        let rp_id_hash = [0x55; 32];
        let cred_random = [0xC9; 32];
        let encrypted_id = ctap_state
            .encrypt_key_handle(private_key, &rp_id_hash, Some(&cred_random))
            .unwrap();
        for i in 0..encrypted_id.len() {
            let mut modified_id = encrypted_id.clone();
            modified_id[i] ^= 0x01;
            assert!(ctap_state
                .decrypt_credential_source(modified_id, &rp_id_hash)
                .unwrap()
                .is_none());
        }
    }
}<|MERGE_RESOLUTION|>--- conflicted
+++ resolved
@@ -573,24 +573,6 @@
 
         let mut signature_data = auth_data.clone();
         signature_data.extend(client_data_hash);
-<<<<<<< HEAD
-        // We currently use the presence of the attestation private key in the persistent storage to
-        // decide whether batch attestation is needed.
-        let (signature, x5c) = match self.persistent_store.attestation_private_key()? {
-            Some(attestation_private_key) => {
-                let attestation_key =
-                    crypto::ecdsa::SecKey::from_bytes(&attestation_private_key).unwrap();
-                let attestation_certificate = self
-                    .persistent_store
-                    .attestation_certificate()?
-                    .ok_or(Ctap2StatusCode::CTAP2_ERR_VENDOR_INTERNAL_ERROR)?;
-                (
-                    attestation_key.sign_rfc6979::<crypto::sha256::Sha256>(&signature_data),
-                    Some(vec![attestation_certificate]),
-                )
-            }
-            None => (
-=======
 
         let (signature, x5c) = if USE_BATCH_ATTESTATION {
             let attestation_private_key = self
@@ -598,7 +580,7 @@
                 .attestation_private_key()?
                 .ok_or(Ctap2StatusCode::CTAP2_ERR_VENDOR_INTERNAL_ERROR)?;
             let attestation_key =
-                crypto::ecdsa::SecKey::from_bytes(attestation_private_key).unwrap();
+                crypto::ecdsa::SecKey::from_bytes(&attestation_private_key).unwrap();
             let attestation_certificate = self
                 .persistent_store
                 .attestation_certificate()?
@@ -609,7 +591,6 @@
             )
         } else {
             (
->>>>>>> 02c9abc0
                 sk.sign_rfc6979::<crypto::sha256::Sha256>(&signature_data),
                 None,
             )
