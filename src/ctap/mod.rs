// Copyright 2019 Google LLC
//
// Licensed under the Apache License, Version 2.0 (the "License");
// you may not use this file except in compliance with the License.
// You may obtain a copy of the License at
//
//      http://www.apache.org/licenses/LICENSE-2.0
//
// Unless required by applicable law or agreed to in writing, software
// distributed under the License is distributed on an "AS IS" BASIS,
// WITHOUT WARRANTIES OR CONDITIONS OF ANY KIND, either express or implied.
// See the License for the specific language governing permissions and
// limitations under the License.

pub mod command;
#[cfg(feature = "with_ctap1")]
mod ctap1;
pub mod data_formats;
pub mod hid;
mod key_material;
mod pin_protocol_v1;
pub mod response;
pub mod status_code;
mod storage;
mod timed_permission;

#[cfg(feature = "with_ctap2_1")]
use self::command::MAX_CREDENTIAL_COUNT_IN_LIST;
use self::command::{
    AuthenticatorClientPinParameters, AuthenticatorGetAssertionParameters,
    AuthenticatorMakeCredentialParameters, Command,
};
#[cfg(feature = "with_ctap2_1")]
use self::data_formats::AuthenticatorTransport;
use self::data_formats::{
    CredentialProtectionPolicy, PackedAttestationStatement, PublicKeyCredentialDescriptor,
    PublicKeyCredentialParameter, PublicKeyCredentialSource, PublicKeyCredentialType,
    PublicKeyCredentialUserEntity, SignatureAlgorithm,
};
use self::hid::ChannelID;
#[cfg(feature = "with_ctap2_1")]
use self::pin_protocol_v1::PinPermission;
use self::pin_protocol_v1::PinProtocolV1;
use self::response::{
    AuthenticatorGetAssertionResponse, AuthenticatorGetInfoResponse,
    AuthenticatorMakeCredentialResponse, ResponseData,
};
use self::status_code::Ctap2StatusCode;
use self::storage::PersistentStore;
#[cfg(feature = "with_ctap1")]
use self::timed_permission::U2fUserPresenceState;
use alloc::collections::BTreeMap;
use alloc::string::{String, ToString};
use alloc::vec::Vec;
use byteorder::{BigEndian, ByteOrder};
#[cfg(feature = "debug_ctap")]
use core::fmt::Write;
use crypto::cbc::{cbc_decrypt, cbc_encrypt};
use crypto::hmac::{hmac_256, verify_hmac_256};
use crypto::rng256::Rng256;
use crypto::sha256::Sha256;
use crypto::Hash256;
#[cfg(feature = "debug_ctap")]
<<<<<<< HEAD
use libtock::console::Console;
use libtock::timer::{Duration, Timestamp};
=======
use libtock_drivers::console::Console;
use libtock_drivers::timer::{Duration, Timestamp};
use subtle::ConstantTimeEq;
>>>>>>> 66f392ca

// This flag enables or disables basic attestation for FIDO2. U2F is unaffected by
// this setting. The basic attestation uses the signing key from key_material.rs
// as a batch key. Turn it on if you want attestation. In this case, be aware that
// it is your responsibility to generate your own key material and keep it secret.
const USE_BATCH_ATTESTATION: bool = false;
// The signature counter is currently implemented as a global counter, if you set
// this flag to true. The spec strongly suggests to have per-credential-counters,
// but it means you can't have an infinite amount of credentials anymore. Also,
// since this is the only piece of information that needs writing often, we might
// need a flash storage friendly way to implement this feature. The implemented
// solution is a compromise to be compatible with U2F and not wasting storage.
const USE_SIGNATURE_COUNTER: bool = true;
// Our credential ID consists of
// - 16 byte initialization vector for AES-256,
// - 32 byte ECDSA private key for the credential,
// - 32 byte relying party ID hashed with SHA256,
// - 32 byte HMAC-SHA256 over everything else.
pub const ENCRYPTED_CREDENTIAL_ID_SIZE: usize = 112;
// Set this bit when checking user presence.
const UP_FLAG: u8 = 0x01;
// Set this bit when checking user verification.
const UV_FLAG: u8 = 0x04;
// Set this bit when performing attestation.
const AT_FLAG: u8 = 0x40;
// Set this bit when an extension is used.
const ED_FLAG: u8 = 0x80;

pub const TOUCH_TIMEOUT_MS: isize = 30000;
#[cfg(feature = "with_ctap1")]
const U2F_UP_PROMPT_TIMEOUT: Duration<isize> = Duration::from_ms(10000);
const RESET_TIMEOUT_MS: isize = 10000;

pub const FIDO2_VERSION_STRING: &str = "FIDO_2_0";
#[cfg(feature = "with_ctap1")]
pub const U2F_VERSION_STRING: &str = "U2F_V2";

// We currently only support one algorithm for signatures: ES256.
// This algorithm is requested in MakeCredential and advertized in GetInfo.
pub const ES256_CRED_PARAM: PublicKeyCredentialParameter = PublicKeyCredentialParameter {
    cred_type: PublicKeyCredentialType::PublicKey,
    alg: SignatureAlgorithm::ES256,
};
// You can change this value to one of the following for more privacy.
// - Some(CredentialProtectionPolicy::UserVerificationOptionalWithCredentialIdList)
// - Some(CredentialProtectionPolicy::UserVerificationRequired)
const DEFAULT_CRED_PROTECT: Option<CredentialProtectionPolicy> = None;

// This function is adapted from https://doc.rust-lang.org/nightly/src/core/str/mod.rs.html#2110
// (as of 2020-01-20) and truncates to "max" bytes, not breaking the encoding.
// We change the return value, since we don't need the bool.
fn truncate_to_char_boundary(s: &str, mut max: usize) -> &str {
    if max >= s.len() {
        s
    } else {
        while !s.is_char_boundary(max) {
            max -= 1;
        }
        &s[..max]
    }
}

// This struct currently holds all state, not only the persistent memory. The persistent members are
// in the persistent store field.
pub struct CtapState<'a, R: Rng256, CheckUserPresence: Fn(ChannelID) -> Result<(), Ctap2StatusCode>>
{
    rng: &'a mut R,
    // A function to check user presence, ultimately returning true if user presence was detected,
    // false otherwise.
    check_user_presence: CheckUserPresence,
    persistent_store: PersistentStore,
    pin_protocol_v1: PinProtocolV1,
    // This variable will be irreversibly set to false RESET_TIMEOUT_MS milliseconds after boot.
    accepts_reset: bool,
    #[cfg(feature = "with_ctap1")]
    pub u2f_up_state: U2fUserPresenceState,
}

impl<'a, R, CheckUserPresence> CtapState<'a, R, CheckUserPresence>
where
    R: Rng256,
    CheckUserPresence: Fn(ChannelID) -> Result<(), Ctap2StatusCode>,
{
    pub const PIN_PROTOCOL_VERSION: u64 = 1;

    pub fn new(
        rng: &'a mut R,
        check_user_presence: CheckUserPresence,
    ) -> CtapState<'a, R, CheckUserPresence> {
        let persistent_store = PersistentStore::new(rng);
        let pin_protocol_v1 = PinProtocolV1::new(rng);
        CtapState {
            rng,
            check_user_presence,
            persistent_store,
            pin_protocol_v1,
            accepts_reset: true,
            #[cfg(feature = "with_ctap1")]
            u2f_up_state: U2fUserPresenceState::new(
                U2F_UP_PROMPT_TIMEOUT,
                Duration::from_ms(TOUCH_TIMEOUT_MS),
            ),
        }
    }

    pub fn check_disable_reset(&mut self, timestamp: Timestamp<isize>) {
        if timestamp - Timestamp::<isize>::from_ms(0) > Duration::from_ms(RESET_TIMEOUT_MS) {
            self.accepts_reset = false;
        }
    }

    pub fn increment_global_signature_counter(&mut self) {
        if USE_SIGNATURE_COUNTER {
            self.persistent_store.incr_global_signature_counter();
        }
    }

    // Encrypts the private key and relying party ID hash into a credential ID. Other
    // information, such as a user name, are not stored, because encrypted credential IDs
    // are used for credentials stored server-side. Also, we want the key handle to be
    // compatible with U2F.
    pub fn encrypt_key_handle(
        &mut self,
        private_key: crypto::ecdsa::SecKey,
        application: &[u8; 32],
    ) -> Vec<u8> {
        let master_keys = self.persistent_store.master_keys();
        let aes_enc_key = crypto::aes256::EncryptionKey::new(master_keys.encryption);
        let mut sk_bytes = [0; 32];
        private_key.to_bytes(&mut sk_bytes);
        let mut iv = [0; 16];
        iv.copy_from_slice(&self.rng.gen_uniform_u8x32()[..16]);

        let mut blocks = [[0u8; 16]; 4];
        blocks[0].copy_from_slice(&sk_bytes[..16]);
        blocks[1].copy_from_slice(&sk_bytes[16..]);
        blocks[2].copy_from_slice(&application[..16]);
        blocks[3].copy_from_slice(&application[16..]);
        cbc_encrypt(&aes_enc_key, iv, &mut blocks);

        let mut encrypted_id = Vec::with_capacity(ENCRYPTED_CREDENTIAL_ID_SIZE);
        encrypted_id.extend(&iv);
        for b in &blocks {
            encrypted_id.extend(b);
        }
        let id_hmac = hmac_256::<Sha256>(master_keys.hmac, &encrypted_id[..]);
        encrypted_id.extend(&id_hmac);
        encrypted_id
    }

    // Decrypts a credential ID and writes the private key into a PublicKeyCredentialSource.
    // None is returned if the HMAC test fails or the relying party does not match the
    // decrypted relying party ID hash.
    pub fn decrypt_credential_source(
        &self,
        credential_id: Vec<u8>,
        rp_id_hash: &[u8],
    ) -> Option<PublicKeyCredentialSource> {
        if credential_id.len() != ENCRYPTED_CREDENTIAL_ID_SIZE {
            return None;
        }
        let master_keys = self.persistent_store.master_keys();
        let payload_size = ENCRYPTED_CREDENTIAL_ID_SIZE - 32;
        if !verify_hmac_256::<Sha256>(
            master_keys.hmac,
            &credential_id[..payload_size],
            array_ref![credential_id, payload_size, 32],
        ) {
            return None;
        }
        let aes_enc_key = crypto::aes256::EncryptionKey::new(master_keys.encryption);
        let aes_dec_key = crypto::aes256::DecryptionKey::new(&aes_enc_key);
        let mut iv = [0; 16];
        iv.copy_from_slice(&credential_id[..16]);
        let mut blocks = [[0u8; 16]; 4];
        for i in 0..4 {
            blocks[i].copy_from_slice(&credential_id[16 * (i + 1)..16 * (i + 2)]);
        }

        cbc_decrypt(&aes_dec_key, iv, &mut blocks);
        let mut decrypted_sk = [0; 32];
        let mut decrypted_rp_id_hash = [0; 32];
        decrypted_sk[..16].clone_from_slice(&blocks[0]);
        decrypted_sk[16..].clone_from_slice(&blocks[1]);
        decrypted_rp_id_hash[..16].clone_from_slice(&blocks[2]);
        decrypted_rp_id_hash[16..].clone_from_slice(&blocks[3]);

        if rp_id_hash != decrypted_rp_id_hash {
            return None;
        }

        let sk_option = crypto::ecdsa::SecKey::from_bytes(&decrypted_sk);
        sk_option.map(|sk| PublicKeyCredentialSource {
            key_type: PublicKeyCredentialType::PublicKey,
            credential_id,
            private_key: sk,
            rp_id: String::from(""),
            user_handle: vec![],
            other_ui: None,
            cred_random: None,
            cred_protect_policy: None,
        })
    }

    pub fn process_command(&mut self, command_cbor: &[u8], cid: ChannelID) -> Vec<u8> {
        let cmd = Command::deserialize(command_cbor);
        #[cfg(feature = "debug_ctap")]
        writeln!(&mut Console::new(), "Received command: {:#?}", cmd).unwrap();
        match cmd {
            Ok(command) => {
                // Correct behavior between CTAP1 and CTAP2 isn't defined yet. Just a guess.
                #[cfg(feature = "with_ctap1")]
                {
                    self.u2f_up_state = U2fUserPresenceState::new(
                        U2F_UP_PROMPT_TIMEOUT,
                        Duration::from_ms(TOUCH_TIMEOUT_MS),
                    );
                }
                let response = match command {
                    Command::AuthenticatorMakeCredential(params) => {
                        self.process_make_credential(params, cid)
                    }
                    Command::AuthenticatorGetAssertion(params) => {
                        self.process_get_assertion(params, cid)
                    }
                    Command::AuthenticatorGetInfo => self.process_get_info(),
                    Command::AuthenticatorClientPin(params) => self.process_client_pin(params),
                    Command::AuthenticatorReset => self.process_reset(cid),
                    #[cfg(feature = "with_ctap2_1")]
                    Command::AuthenticatorSelection => self.process_selection(cid),
                    // TODO(kaczmarczyck) implement GetNextAssertion and FIDO 2.1 commands
                    _ => self.process_unknown_command(),
                };
                #[cfg(feature = "debug_ctap")]
                writeln!(&mut Console::new(), "Sending response: {:#?}", response).unwrap();
                match response {
                    Ok(response_data) => {
                        let mut response_vec = vec![0x00];
                        if let Some(value) = response_data.into() {
                            if !cbor::write(value, &mut response_vec) {
                                response_vec = vec![
                                    Ctap2StatusCode::CTAP2_ERR_VENDOR_RESPONSE_CANNOT_WRITE_CBOR
                                        as u8,
                                ];
                            }
                        }
                        response_vec
                    }
                    Err(error_code) => vec![error_code as u8],
                }
            }
            Err(error_code) => vec![error_code as u8],
        }
    }

    fn process_make_credential(
        &mut self,
        make_credential_params: AuthenticatorMakeCredentialParameters,
        cid: ChannelID,
    ) -> Result<ResponseData, Ctap2StatusCode> {
        let AuthenticatorMakeCredentialParameters {
            client_data_hash,
            rp,
            user,
            pub_key_cred_params,
            exclude_list,
            extensions,
            options,
            pin_uv_auth_param,
            pin_uv_auth_protocol,
        } = make_credential_params;

        if let Some(auth_param) = &pin_uv_auth_param {
            // This case was added in FIDO 2.1.
            if auth_param.is_empty() {
                if self.persistent_store.pin_hash().is_none() {
                    return Err(Ctap2StatusCode::CTAP2_ERR_PIN_NOT_SET);
                } else {
                    return Err(Ctap2StatusCode::CTAP2_ERR_PIN_INVALID);
                }
            }

            match pin_uv_auth_protocol {
                Some(protocol) => {
                    if protocol != CtapState::<R, CheckUserPresence>::PIN_PROTOCOL_VERSION {
                        return Err(Ctap2StatusCode::CTAP2_ERR_PIN_AUTH_INVALID);
                    }
                }
                None => return Err(Ctap2StatusCode::CTAP2_ERR_MISSING_PARAMETER),
            }
        }

        if !pub_key_cred_params.contains(&ES256_CRED_PARAM) {
            return Err(Ctap2StatusCode::CTAP2_ERR_UNSUPPORTED_ALGORITHM);
        }

        let (use_hmac_extension, cred_protect_policy) = if let Some(extensions) = extensions {
            let mut cred_protect = extensions.cred_protect;
            if cred_protect.unwrap_or(CredentialProtectionPolicy::UserVerificationOptional)
                < DEFAULT_CRED_PROTECT
                    .unwrap_or(CredentialProtectionPolicy::UserVerificationOptional)
            {
                cred_protect = DEFAULT_CRED_PROTECT;
            }
            (extensions.hmac_secret, cred_protect)
        } else {
            (false, None)
        };

        let cred_random = if use_hmac_extension {
            if !options.rk {
                // The extension is actually supported, but we need resident keys.
                return Err(Ctap2StatusCode::CTAP2_ERR_UNSUPPORTED_EXTENSION);
            }
            Some(self.rng.gen_uniform_u8x32().to_vec())
        } else {
            None
        };
        // TODO(kaczmarczyck) unsolicited output for default credProtect level
        let has_extension_output = use_hmac_extension || cred_protect_policy.is_some();

        let rp_id = rp.rp_id;
        if let Some(exclude_list) = exclude_list {
            for cred_desc in exclude_list {
                if self
                    .persistent_store
                    .find_credential(&rp_id, &cred_desc.key_id, pin_uv_auth_param.is_none())
                    .is_some()
                {
                    // Perform this check, so bad actors can't brute force exclude_list
                    // without user interaction.
                    (self.check_user_presence)(cid)?;
                    return Err(Ctap2StatusCode::CTAP2_ERR_CREDENTIAL_EXCLUDED);
                }
            }
        }

        // MakeCredential always requires user presence.
        // User verification depends on the PIN auth inputs, which are checked here.
        let ed_flag = if has_extension_output { ED_FLAG } else { 0 };
        let flags = match pin_uv_auth_param {
            Some(pin_auth) => {
                if self.persistent_store.pin_hash().is_none() {
                    // Specification is unclear, could be CTAP2_ERR_INVALID_OPTION.
                    return Err(Ctap2StatusCode::CTAP2_ERR_PIN_NOT_SET);
                }
                if !self
                    .pin_protocol_v1
                    .verify_pin_auth_token(&client_data_hash, &pin_auth)
                {
                    return Err(Ctap2StatusCode::CTAP2_ERR_PIN_AUTH_INVALID);
                }
                #[cfg(feature = "with_ctap2_1")]
                {
                    self.pin_protocol_v1
                        .has_permission(PinPermission::MakeCredential)?;
                    self.pin_protocol_v1.has_permission_for_rp_id(&rp_id)?;
                }
                UP_FLAG | UV_FLAG | AT_FLAG | ed_flag
            }
            None => {
                if self.persistent_store.pin_hash().is_some() {
                    return Err(Ctap2StatusCode::CTAP2_ERR_PIN_REQUIRED);
                }
                if options.uv {
                    return Err(Ctap2StatusCode::CTAP2_ERR_INVALID_OPTION);
                }
                UP_FLAG | AT_FLAG | ed_flag
            }
        };

        (self.check_user_presence)(cid)?;

        let sk = crypto::ecdsa::SecKey::gensk(self.rng);
        let pk = sk.genpk();

        let rp_id_hash = Sha256::hash(rp_id.as_bytes());
        let credential_id = if options.rk {
            let random_id = self.rng.gen_uniform_u8x32().to_vec();
            let credential_source = PublicKeyCredentialSource {
                key_type: PublicKeyCredentialType::PublicKey,
                credential_id: random_id.clone(),
                private_key: sk.clone(),
                rp_id,
                user_handle: user.user_id,
                // This input is user provided, so we crop it to 64 byte for storage.
                // The UTF8 encoding is always preserved, so the string might end up shorter.
                other_ui: user
                    .user_display_name
                    .map(|s| truncate_to_char_boundary(&s, 64).to_string()),
                cred_random,
                cred_protect_policy,
            };
            self.persistent_store.store_credential(credential_source)?;
            random_id
        } else {
            self.encrypt_key_handle(sk.clone(), &rp_id_hash)
        };

        let mut auth_data = self.generate_auth_data(&rp_id_hash, flags);
        auth_data.extend(self.persistent_store.aaguid()?);
        // The length is fixed to 0x20 or 0x70 and fits one byte.
        if credential_id.len() > 0xFF {
            return Err(Ctap2StatusCode::CTAP2_ERR_VENDOR_RESPONSE_TOO_LONG);
        }
        auth_data.extend(vec![0x00, credential_id.len() as u8]);
        auth_data.extend(&credential_id);
        let cose_key = match pk.to_cose_key() {
            Some(cose_key) => cose_key,
            None => return Err(Ctap2StatusCode::CTAP2_ERR_VENDOR_RESPONSE_CANNOT_WRITE_CBOR),
        };
        auth_data.extend(cose_key);
        if has_extension_output {
            let hmac_secret_output = if use_hmac_extension { Some(true) } else { None };
            let extensions_output = cbor_map_options! {
                "hmac-secret" => hmac_secret_output,
                "credProtect" => cred_protect_policy,
            };
            if !cbor::write(extensions_output, &mut auth_data) {
                return Err(Ctap2StatusCode::CTAP2_ERR_VENDOR_RESPONSE_CANNOT_WRITE_CBOR);
            }
        }

        let mut signature_data = auth_data.clone();
        signature_data.extend(client_data_hash);
        // We currently use the presence of the attestation private key in the persistent storage to
        // decide whether batch attestation is needed.
        let (signature, x5c) = match self.persistent_store.attestation_private_key()? {
            Some(attestation_private_key) => {
                let attestation_key =
                    crypto::ecdsa::SecKey::from_bytes(attestation_private_key).unwrap();
                let attestation_certificate = self
                    .persistent_store
                    .attestation_certificate()?
                    .ok_or(Ctap2StatusCode::CTAP2_ERR_VENDOR_INTERNAL_ERROR)?;
                (
                    attestation_key.sign_rfc6979::<crypto::sha256::Sha256>(&signature_data),
                    Some(vec![attestation_certificate]),
                )
            }
            None => (
                sk.sign_rfc6979::<crypto::sha256::Sha256>(&signature_data),
                None,
            ),
        };
        let attestation_statement = PackedAttestationStatement {
            alg: SignatureAlgorithm::ES256 as i64,
            sig: signature.to_asn1_der(),
            x5c,
            ecdaa_key_id: None,
        };
        Ok(ResponseData::AuthenticatorMakeCredential(
            AuthenticatorMakeCredentialResponse {
                fmt: String::from("packed"),
                auth_data,
                att_stmt: attestation_statement,
            },
        ))
    }

    fn process_get_assertion(
        &mut self,
        get_assertion_params: AuthenticatorGetAssertionParameters,
        cid: ChannelID,
    ) -> Result<ResponseData, Ctap2StatusCode> {
        let AuthenticatorGetAssertionParameters {
            rp_id,
            client_data_hash,
            allow_list,
            extensions,
            options,
            pin_uv_auth_param,
            pin_uv_auth_protocol,
        } = get_assertion_params;

        if let Some(auth_param) = &pin_uv_auth_param {
            // This case was added in FIDO 2.1.
            if auth_param.is_empty() {
                if self.persistent_store.pin_hash().is_none() {
                    return Err(Ctap2StatusCode::CTAP2_ERR_PIN_NOT_SET);
                } else {
                    return Err(Ctap2StatusCode::CTAP2_ERR_PIN_INVALID);
                }
            }

            match pin_uv_auth_protocol {
                Some(protocol) => {
                    if protocol != CtapState::<R, CheckUserPresence>::PIN_PROTOCOL_VERSION {
                        return Err(Ctap2StatusCode::CTAP2_ERR_PIN_AUTH_INVALID);
                    }
                }
                None => return Err(Ctap2StatusCode::CTAP2_ERR_MISSING_PARAMETER),
            }
        }

        // This case was added in FIDO 2.1.
        if pin_uv_auth_param == Some(vec![]) {
            if self.persistent_store.pin_hash().is_none() {
                return Err(Ctap2StatusCode::CTAP2_ERR_PIN_NOT_SET);
            } else {
                return Err(Ctap2StatusCode::CTAP2_ERR_PIN_INVALID);
            }
        }

        if pin_uv_auth_param.is_some() {
            match pin_uv_auth_protocol {
                Some(protocol) => {
                    if protocol != CtapState::<R, CheckUserPresence>::PIN_PROTOCOL_VERSION {
                        return Err(Ctap2StatusCode::CTAP2_ERR_PIN_AUTH_INVALID);
                    }
                }
                None => return Err(Ctap2StatusCode::CTAP2_ERR_MISSING_PARAMETER),
            }
        }

        let hmac_secret_input = extensions.map(|e| e.hmac_secret).flatten();
        if hmac_secret_input.is_some() && !options.up {
            // The extension is actually supported, but we need user presence.
            return Err(Ctap2StatusCode::CTAP2_ERR_UNSUPPORTED_EXTENSION);
        }

        // The user verification bit depends on the existance of PIN auth, since we do
        // not support internal UV. User presence is requested as an option.
        let has_uv = pin_uv_auth_param.is_some();
        let mut flags = match pin_uv_auth_param {
            Some(pin_auth) => {
                if self.persistent_store.pin_hash().is_none() {
                    // Specification is unclear, could be CTAP2_ERR_UNSUPPORTED_OPTION.
                    return Err(Ctap2StatusCode::CTAP2_ERR_PIN_NOT_SET);
                }
                if !self
                    .pin_protocol_v1
                    .verify_pin_auth_token(&client_data_hash, &pin_auth)
                {
                    return Err(Ctap2StatusCode::CTAP2_ERR_PIN_AUTH_INVALID);
                }
                #[cfg(feature = "with_ctap2_1")]
                {
                    self.pin_protocol_v1
                        .has_permission(PinPermission::GetAssertion)?;
                    self.pin_protocol_v1.has_permission_for_rp_id(&rp_id)?;
                }
                UV_FLAG
            }
            None => {
                if options.uv {
                    // The specification (inconsistently) wants CTAP2_ERR_UNSUPPORTED_OPTION.
                    return Err(Ctap2StatusCode::CTAP2_ERR_INVALID_OPTION);
                }
                0x00
            }
        };
        if options.up {
            flags |= UP_FLAG;
        }
        if hmac_secret_input.is_some() {
            flags |= ED_FLAG;
        }

        let rp_id_hash = Sha256::hash(rp_id.as_bytes());
        let mut decrypted_credential = None;
        let credentials = if let Some(allow_list) = allow_list {
            let mut found_credentials = vec![];
            for allowed_credential in allow_list {
                match self.persistent_store.find_credential(
                    &rp_id,
                    &allowed_credential.key_id,
                    !has_uv,
                ) {
                    Some(credential) => {
                        found_credentials.push(credential);
                    }
                    None => {
                        if decrypted_credential.is_none() {
                            decrypted_credential = self
                                .decrypt_credential_source(allowed_credential.key_id, &rp_id_hash);
                        }
                    }
                }
            }
            found_credentials
        } else {
            // TODO(kaczmarczyck) use GetNextAssertion
            self.persistent_store.filter_credential(&rp_id, !has_uv)
        };

        let credential = if let Some(credential) = credentials.first() {
            credential
        } else {
            decrypted_credential
                .as_ref()
                .ok_or(Ctap2StatusCode::CTAP2_ERR_NO_CREDENTIALS)?
        };

        if options.up {
            (self.check_user_presence)(cid)?;
        }

        self.increment_global_signature_counter();

        let mut auth_data = self.generate_auth_data(&rp_id_hash, flags);
        // Process extensions.
        if let Some(hmac_secret_input) = hmac_secret_input {
            let encrypted_output = self
                .pin_protocol_v1
                .process_hmac_secret(hmac_secret_input, &credential.cred_random)?;
            let extensions_output = cbor_map! {
                "hmac-secret" => encrypted_output,
            };
            if !cbor::write(extensions_output, &mut auth_data) {
                return Err(Ctap2StatusCode::CTAP2_ERR_VENDOR_RESPONSE_CANNOT_WRITE_CBOR);
            }
        }

        let mut signature_data = auth_data.clone();
        signature_data.extend(client_data_hash);
        let signature = credential
            .private_key
            .sign_rfc6979::<crypto::sha256::Sha256>(&signature_data);

        let cred_desc = PublicKeyCredentialDescriptor {
            key_type: PublicKeyCredentialType::PublicKey,
            key_id: credential.credential_id.clone(),
            transports: None, // You can set USB as a hint here.
        };
        let user = if (flags & UV_FLAG != 0) && (credential.user_handle.len() > 0) {
            Some(PublicKeyCredentialUserEntity {
                user_id: credential.user_handle.clone(),
                user_name: None,
                user_display_name: credential.other_ui.clone(),
                user_icon: None,
            })
        } else {
            None
        };
        Ok(ResponseData::AuthenticatorGetAssertion(
            AuthenticatorGetAssertionResponse {
                credential: Some(cred_desc),
                auth_data,
                signature: signature.to_asn1_der(),
                user,
                number_of_credentials: None,
            },
        ))
    }

    fn process_get_info(&self) -> Result<ResponseData, Ctap2StatusCode> {
        let mut options_map = BTreeMap::new();
        // TODO(kaczmarczyck) add authenticatorConfig and credProtect options
        options_map.insert(String::from("rk"), true);
        options_map.insert(String::from("up"), true);
        options_map.insert(
            String::from("clientPin"),
            self.persistent_store.pin_hash().is_some(),
        );
        Ok(ResponseData::AuthenticatorGetInfo(
            AuthenticatorGetInfoResponse {
                versions: vec![
                    #[cfg(feature = "with_ctap1")]
                    String::from(U2F_VERSION_STRING),
                    String::from(FIDO2_VERSION_STRING),
                ],
                extensions: Some(vec![String::from("hmac-secret")]),
                aaguid: *self.persistent_store.aaguid()?,
                options: Some(options_map),
                max_msg_size: Some(1024),
                pin_protocols: Some(vec![
                    CtapState::<R, CheckUserPresence>::PIN_PROTOCOL_VERSION,
                ]),
                #[cfg(feature = "with_ctap2_1")]
                max_credential_count_in_list: MAX_CREDENTIAL_COUNT_IN_LIST.map(|c| c as u64),
                // You can use ENCRYPTED_CREDENTIAL_ID_SIZE here, but if your
                // browser passes that value, it might be used to fingerprint.
                #[cfg(feature = "with_ctap2_1")]
                max_credential_id_length: None,
                #[cfg(feature = "with_ctap2_1")]
                transports: Some(vec![AuthenticatorTransport::Usb]),
                #[cfg(feature = "with_ctap2_1")]
                algorithms: Some(vec![ES256_CRED_PARAM]),
                default_cred_protect: DEFAULT_CRED_PROTECT,
                #[cfg(feature = "with_ctap2_1")]
                min_pin_length: self.persistent_store.min_pin_length(),
                #[cfg(feature = "with_ctap2_1")]
                firmware_version: None,
            },
        ))
    }

    fn process_client_pin(
        &mut self,
        client_pin_params: AuthenticatorClientPinParameters,
    ) -> Result<ResponseData, Ctap2StatusCode> {
        self.pin_protocol_v1.process_subcommand(
            self.rng,
            &mut self.persistent_store,
            client_pin_params,
        )
    }

    fn process_reset(&mut self, cid: ChannelID) -> Result<ResponseData, Ctap2StatusCode> {
        // Resets are only possible in the first 10 seconds after booting.
        if !self.accepts_reset {
            return Err(Ctap2StatusCode::CTAP2_ERR_NOT_ALLOWED);
        }
        (self.check_user_presence)(cid)?;

        self.persistent_store.reset(self.rng);
        self.pin_protocol_v1.reset(self.rng);
        #[cfg(feature = "with_ctap1")]
        {
            self.u2f_up_state = U2fUserPresenceState::new(
                U2F_UP_PROMPT_TIMEOUT,
                Duration::from_ms(TOUCH_TIMEOUT_MS),
            );
        }
        Ok(ResponseData::AuthenticatorReset)
    }

    #[cfg(feature = "with_ctap2_1")]
    fn process_selection(&self, cid: ChannelID) -> Result<ResponseData, Ctap2StatusCode> {
        (self.check_user_presence)(cid)?;
        Ok(ResponseData::AuthenticatorSelection)
    }

    fn process_unknown_command(&self) -> Result<ResponseData, Ctap2StatusCode> {
        Err(Ctap2StatusCode::CTAP1_ERR_INVALID_COMMAND)
    }

    pub fn generate_auth_data(&self, rp_id_hash: &[u8], flag_byte: u8) -> Vec<u8> {
        let mut auth_data = vec![];
        auth_data.extend(rp_id_hash);
        auth_data.push(flag_byte);
        // The global counter is only increased if USE_SIGNATURE_COUNTER is true.
        // It uses a big-endian representation.
        let mut signature_counter = [0u8; 4];
        BigEndian::write_u32(
            &mut signature_counter,
            self.persistent_store.global_signature_counter(),
        );
        auth_data.extend(&signature_counter);
        auth_data
    }
}

#[cfg(test)]
mod test {
    use super::data_formats::{
        CoseKey, GetAssertionExtensions, GetAssertionHmacSecretInput, GetAssertionOptions,
        MakeCredentialExtensions, MakeCredentialOptions, PublicKeyCredentialRpEntity,
        PublicKeyCredentialUserEntity,
    };
    use super::*;
    use crypto::rng256::ThreadRng256;

    // The keep-alive logic in the processing of some commands needs a channel ID to send
    // keep-alive packets to.
    // In tests where we define a dummy user-presence check that immediately returns, the channel
    // ID is irrelevant, so we pass this (dummy but valid) value.
    const DUMMY_CHANNEL_ID: ChannelID = [0x12, 0x34, 0x56, 0x78];

    #[test]
    fn test_get_info() {
        let mut rng = ThreadRng256 {};
        let user_immediately_present = |_| Ok(());
        let mut ctap_state = CtapState::new(&mut rng, user_immediately_present);
        let info_reponse = ctap_state.process_command(&[0x04], DUMMY_CHANNEL_ID);

        #[cfg(feature = "with_ctap2_1")]
        let mut expected_response = vec![0x00, 0xA9, 0x01];
        #[cfg(not(feature = "with_ctap2_1"))]
        let mut expected_response = vec![0x00, 0xA6, 0x01];
        // The difference here is a longer array of supported versions.
        #[cfg(not(feature = "with_ctap1"))]
        expected_response.extend(&[0x81, 0x68, 0x46, 0x49, 0x44, 0x4F, 0x5F, 0x32, 0x5F, 0x30]);
        #[cfg(feature = "with_ctap1")]
        expected_response.extend(&[
            0x82, 0x66, 0x55, 0x32, 0x46, 0x5F, 0x56, 0x32, 0x68, 0x46, 0x49, 0x44, 0x4F, 0x5F,
            0x32, 0x5F, 0x30,
        ]);
        expected_response.extend(&[
            0x02, 0x81, 0x6B, 0x68, 0x6D, 0x61, 0x63, 0x2D, 0x73, 0x65, 0x63, 0x72, 0x65, 0x74,
            0x03, 0x50,
        ]);
        expected_response.extend(ctap_state.persistent_store.aaguid().unwrap());
        expected_response.extend(&[
            0x04, 0xA3, 0x62, 0x72, 0x6B, 0xF5, 0x62, 0x75, 0x70, 0xF5, 0x69, 0x63, 0x6C, 0x69,
            0x65, 0x6E, 0x74, 0x50, 0x69, 0x6E, 0xF4, 0x05, 0x19, 0x04, 0x00, 0x06, 0x81, 0x01,
        ]);
        #[cfg(feature = "with_ctap2_1")]
        expected_response.extend(
            [
                0x09, 0x81, 0x63, 0x75, 0x73, 0x62, 0x0A, 0x81, 0xA2, 0x63, 0x61, 0x6C, 0x67, 0x26,
                0x64, 0x74, 0x79, 0x70, 0x65, 0x6A, 0x70, 0x75, 0x62, 0x6C, 0x69, 0x63, 0x2D, 0x6B,
                0x65, 0x79, 0x0D, 0x04,
            ]
            .iter(),
        );

        assert_eq!(info_reponse, expected_response);
    }

    fn create_minimal_make_credential_parameters() -> AuthenticatorMakeCredentialParameters {
        let client_data_hash = vec![0xCD];
        let rp = PublicKeyCredentialRpEntity {
            rp_id: String::from("example.com"),
            rp_name: None,
            rp_icon: None,
        };
        let user = PublicKeyCredentialUserEntity {
            user_id: vec![0xFA, 0xB1, 0xA2],
            user_name: None,
            user_display_name: None,
            user_icon: None,
        };
        let pub_key_cred_params = vec![ES256_CRED_PARAM];
        let options = MakeCredentialOptions {
            rk: true,
            uv: false,
        };
        AuthenticatorMakeCredentialParameters {
            client_data_hash,
            rp,
            user,
            pub_key_cred_params,
            exclude_list: None,
            extensions: None,
            options,
            pin_uv_auth_param: None,
            pin_uv_auth_protocol: None,
        }
    }

    fn create_make_credential_parameters_with_exclude_list(
        excluded_credential_id: &[u8],
    ) -> AuthenticatorMakeCredentialParameters {
        let excluded_credential_descriptor = PublicKeyCredentialDescriptor {
            key_type: PublicKeyCredentialType::PublicKey,
            key_id: excluded_credential_id.to_vec(),
            transports: None,
        };
        let exclude_list = Some(vec![excluded_credential_descriptor]);
        let mut make_credential_params = create_minimal_make_credential_parameters();
        make_credential_params.exclude_list = exclude_list;
        make_credential_params
    }

    fn create_make_credential_parameters_with_cred_protect_policy(
        policy: CredentialProtectionPolicy,
    ) -> AuthenticatorMakeCredentialParameters {
        let extensions = Some(MakeCredentialExtensions {
            hmac_secret: false,
            cred_protect: Some(policy),
        });
        let mut make_credential_params = create_minimal_make_credential_parameters();
        make_credential_params.extensions = extensions;
        make_credential_params
    }

    #[test]
    fn test_residential_process_make_credential() {
        let mut rng = ThreadRng256 {};
        let user_immediately_present = |_| Ok(());
        let mut ctap_state = CtapState::new(&mut rng, user_immediately_present);

        let make_credential_params = create_minimal_make_credential_parameters();
        let make_credential_response =
            ctap_state.process_make_credential(make_credential_params, DUMMY_CHANNEL_ID);

        match make_credential_response.unwrap() {
            ResponseData::AuthenticatorMakeCredential(make_credential_response) => {
                let AuthenticatorMakeCredentialResponse {
                    fmt,
                    auth_data,
                    att_stmt,
                } = make_credential_response;
                // The expected response is split to only assert the non-random parts.
                assert_eq!(fmt, "packed");
                let mut expected_auth_data = vec![
                    0xA3, 0x79, 0xA6, 0xF6, 0xEE, 0xAF, 0xB9, 0xA5, 0x5E, 0x37, 0x8C, 0x11, 0x80,
                    0x34, 0xE2, 0x75, 0x1E, 0x68, 0x2F, 0xAB, 0x9F, 0x2D, 0x30, 0xAB, 0x13, 0xD2,
                    0x12, 0x55, 0x86, 0xCE, 0x19, 0x47, 0x41, 0x00, 0x00, 0x00, 0x00,
                ];
                expected_auth_data.extend(ctap_state.persistent_store.aaguid().unwrap());
                expected_auth_data.extend(&[0x00, 0x20]);
                assert_eq!(
                    auth_data[0..expected_auth_data.len()],
                    expected_auth_data[..]
                );
                assert_eq!(att_stmt.alg, SignatureAlgorithm::ES256 as i64);
            }
            _ => panic!("Invalid response type"),
        }
    }

    #[test]
    fn test_non_residential_process_make_credential() {
        let mut rng = ThreadRng256 {};
        let user_immediately_present = |_| Ok(());
        let mut ctap_state = CtapState::new(&mut rng, user_immediately_present);

        let mut make_credential_params = create_minimal_make_credential_parameters();
        make_credential_params.options.rk = false;
        let make_credential_response =
            ctap_state.process_make_credential(make_credential_params, DUMMY_CHANNEL_ID);

        match make_credential_response.unwrap() {
            ResponseData::AuthenticatorMakeCredential(make_credential_response) => {
                let AuthenticatorMakeCredentialResponse {
                    fmt,
                    auth_data,
                    att_stmt,
                } = make_credential_response;
                // The expected response is split to only assert the non-random parts.
                assert_eq!(fmt, "packed");
                let mut expected_auth_data = vec![
                    0xA3, 0x79, 0xA6, 0xF6, 0xEE, 0xAF, 0xB9, 0xA5, 0x5E, 0x37, 0x8C, 0x11, 0x80,
                    0x34, 0xE2, 0x75, 0x1E, 0x68, 0x2F, 0xAB, 0x9F, 0x2D, 0x30, 0xAB, 0x13, 0xD2,
                    0x12, 0x55, 0x86, 0xCE, 0x19, 0x47, 0x41, 0x00, 0x00, 0x00, 0x00,
                ];
                expected_auth_data.extend(ctap_state.persistent_store.aaguid().unwrap());
                expected_auth_data.extend(&[0x00, ENCRYPTED_CREDENTIAL_ID_SIZE as u8]);
                assert_eq!(
                    auth_data[0..expected_auth_data.len()],
                    expected_auth_data[..]
                );
                assert_eq!(att_stmt.alg, SignatureAlgorithm::ES256 as i64);
            }
            _ => panic!("Invalid response type"),
        }
    }

    #[test]
    fn test_process_make_credential_unsupported_algorithm() {
        let mut rng = ThreadRng256 {};
        let user_immediately_present = |_| Ok(());
        let mut ctap_state = CtapState::new(&mut rng, user_immediately_present);

        let mut make_credential_params = create_minimal_make_credential_parameters();
        make_credential_params.pub_key_cred_params = vec![];
        let make_credential_response =
            ctap_state.process_make_credential(make_credential_params, DUMMY_CHANNEL_ID);

        assert_eq!(
            make_credential_response,
            Err(Ctap2StatusCode::CTAP2_ERR_UNSUPPORTED_ALGORITHM)
        );
    }

    #[test]
    fn test_process_make_credential_credential_excluded() {
        let mut rng = ThreadRng256 {};
        let excluded_private_key = crypto::ecdsa::SecKey::gensk(&mut rng);
        let user_immediately_present = |_| Ok(());
        let mut ctap_state = CtapState::new(&mut rng, user_immediately_present);

        let excluded_credential_id = vec![0x01, 0x23, 0x45, 0x67];
        let make_credential_params =
            create_make_credential_parameters_with_exclude_list(&excluded_credential_id);
        let excluded_credential_source = PublicKeyCredentialSource {
            key_type: PublicKeyCredentialType::PublicKey,
            credential_id: excluded_credential_id,
            private_key: excluded_private_key,
            rp_id: String::from("example.com"),
            user_handle: vec![],
            other_ui: None,
            cred_random: None,
            cred_protect_policy: None,
        };
        assert!(ctap_state
            .persistent_store
            .store_credential(excluded_credential_source)
            .is_ok());

        let make_credential_response =
            ctap_state.process_make_credential(make_credential_params, DUMMY_CHANNEL_ID);
        assert_eq!(
            make_credential_response,
            Err(Ctap2StatusCode::CTAP2_ERR_CREDENTIAL_EXCLUDED)
        );
    }

    #[test]
    fn test_process_make_credential_credential_with_cred_protect() {
        let mut rng = ThreadRng256 {};
        let user_immediately_present = |_| Ok(());
        let mut ctap_state = CtapState::new(&mut rng, user_immediately_present);

        let test_policy = CredentialProtectionPolicy::UserVerificationOptionalWithCredentialIdList;
        let make_credential_params =
            create_make_credential_parameters_with_cred_protect_policy(test_policy);
        let make_credential_response =
            ctap_state.process_make_credential(make_credential_params, DUMMY_CHANNEL_ID);
        assert!(make_credential_response.is_ok());

        let stored_credential = ctap_state
            .persistent_store
            .filter_credential("example.com", false)
            .pop()
            .unwrap();
        let credential_id = stored_credential.credential_id;
        assert_eq!(stored_credential.cred_protect_policy, Some(test_policy));

        let make_credential_params =
            create_make_credential_parameters_with_exclude_list(&credential_id);
        let make_credential_response =
            ctap_state.process_make_credential(make_credential_params, DUMMY_CHANNEL_ID);
        assert_eq!(
            make_credential_response,
            Err(Ctap2StatusCode::CTAP2_ERR_CREDENTIAL_EXCLUDED)
        );

        let test_policy = CredentialProtectionPolicy::UserVerificationRequired;
        let make_credential_params =
            create_make_credential_parameters_with_cred_protect_policy(test_policy);
        let make_credential_response =
            ctap_state.process_make_credential(make_credential_params, DUMMY_CHANNEL_ID);
        assert!(make_credential_response.is_ok());

        let stored_credential = ctap_state
            .persistent_store
            .filter_credential("example.com", false)
            .pop()
            .unwrap();
        let credential_id = stored_credential.credential_id;
        assert_eq!(stored_credential.cred_protect_policy, Some(test_policy));

        let make_credential_params =
            create_make_credential_parameters_with_exclude_list(&credential_id);
        let make_credential_response =
            ctap_state.process_make_credential(make_credential_params, DUMMY_CHANNEL_ID);
        assert!(make_credential_response.is_ok());
    }

    #[test]
    fn test_process_make_credential_hmac_secret() {
        let mut rng = ThreadRng256 {};
        let user_immediately_present = |_| Ok(());
        let mut ctap_state = CtapState::new(&mut rng, user_immediately_present);

        let extensions = Some(MakeCredentialExtensions {
            hmac_secret: true,
            cred_protect: None,
        });
        let mut make_credential_params = create_minimal_make_credential_parameters();
        make_credential_params.extensions = extensions;
        let make_credential_response =
            ctap_state.process_make_credential(make_credential_params, DUMMY_CHANNEL_ID);

        match make_credential_response.unwrap() {
            ResponseData::AuthenticatorMakeCredential(make_credential_response) => {
                let AuthenticatorMakeCredentialResponse {
                    fmt,
                    auth_data,
                    att_stmt,
                } = make_credential_response;
                // The expected response is split to only assert the non-random parts.
                assert_eq!(fmt, "packed");
                let mut expected_auth_data = vec![
                    0xA3, 0x79, 0xA6, 0xF6, 0xEE, 0xAF, 0xB9, 0xA5, 0x5E, 0x37, 0x8C, 0x11, 0x80,
                    0x34, 0xE2, 0x75, 0x1E, 0x68, 0x2F, 0xAB, 0x9F, 0x2D, 0x30, 0xAB, 0x13, 0xD2,
                    0x12, 0x55, 0x86, 0xCE, 0x19, 0x47, 0xC1, 0x00, 0x00, 0x00, 0x00,
                ];
                expected_auth_data.extend(ctap_state.persistent_store.aaguid().unwrap());
                expected_auth_data.extend(&[0x00, 0x20]);
                assert_eq!(
                    auth_data[0..expected_auth_data.len()],
                    expected_auth_data[..]
                );
                let expected_extension_cbor = vec![
                    0xA1, 0x6B, 0x68, 0x6D, 0x61, 0x63, 0x2D, 0x73, 0x65, 0x63, 0x72, 0x65, 0x74,
                    0xF5,
                ];
                assert_eq!(
                    auth_data[auth_data.len() - expected_extension_cbor.len()..auth_data.len()],
                    expected_extension_cbor[..]
                );
                assert_eq!(att_stmt.alg, SignatureAlgorithm::ES256 as i64);
            }
            _ => panic!("Invalid response type"),
        }
    }

    #[test]
    fn test_process_make_credential_cancelled() {
        let mut rng = ThreadRng256 {};
        let user_presence_always_cancel = |_| Err(Ctap2StatusCode::CTAP2_ERR_KEEPALIVE_CANCEL);
        let mut ctap_state = CtapState::new(&mut rng, user_presence_always_cancel);

        let make_credential_params = create_minimal_make_credential_parameters();
        let make_credential_response =
            ctap_state.process_make_credential(make_credential_params, DUMMY_CHANNEL_ID);

        assert_eq!(
            make_credential_response,
            Err(Ctap2StatusCode::CTAP2_ERR_KEEPALIVE_CANCEL)
        );
    }

    #[test]
    fn test_residential_process_get_assertion() {
        let mut rng = ThreadRng256 {};
        let user_immediately_present = |_| Ok(());
        let mut ctap_state = CtapState::new(&mut rng, user_immediately_present);

        let make_credential_params = create_minimal_make_credential_parameters();
        assert!(ctap_state
            .process_make_credential(make_credential_params, DUMMY_CHANNEL_ID)
            .is_ok());

        let get_assertion_params = AuthenticatorGetAssertionParameters {
            rp_id: String::from("example.com"),
            client_data_hash: vec![0xCD],
            allow_list: None,
            extensions: None,
            options: GetAssertionOptions {
                up: false,
                uv: false,
            },
            pin_uv_auth_param: None,
            pin_uv_auth_protocol: None,
        };
        let get_assertion_response =
            ctap_state.process_get_assertion(get_assertion_params, DUMMY_CHANNEL_ID);

        match get_assertion_response.unwrap() {
            ResponseData::AuthenticatorGetAssertion(get_assertion_response) => {
                let AuthenticatorGetAssertionResponse {
                    auth_data,
                    user,
                    number_of_credentials,
                    ..
                } = get_assertion_response;
                let expected_auth_data = vec![
                    0xA3, 0x79, 0xA6, 0xF6, 0xEE, 0xAF, 0xB9, 0xA5, 0x5E, 0x37, 0x8C, 0x11, 0x80,
                    0x34, 0xE2, 0x75, 0x1E, 0x68, 0x2F, 0xAB, 0x9F, 0x2D, 0x30, 0xAB, 0x13, 0xD2,
                    0x12, 0x55, 0x86, 0xCE, 0x19, 0x47, 0x00, 0x00, 0x00, 0x00, 0x01,
                ];
                assert_eq!(auth_data, expected_auth_data);
                assert!(user.is_none());
                assert!(number_of_credentials.is_none());
            }
            _ => panic!("Invalid response type"),
        }
    }

    #[test]
    fn test_residential_process_get_assertion_hmac_secret() {
        let mut rng = ThreadRng256 {};
        let sk = crypto::ecdh::SecKey::gensk(&mut rng);
        let user_immediately_present = |_| Ok(());
        let mut ctap_state = CtapState::new(&mut rng, user_immediately_present);

        let make_extensions = Some(MakeCredentialExtensions {
            hmac_secret: true,
            cred_protect: None,
        });
        let mut make_credential_params = create_minimal_make_credential_parameters();
        make_credential_params.extensions = make_extensions;
        assert!(ctap_state
            .process_make_credential(make_credential_params, DUMMY_CHANNEL_ID)
            .is_ok());

        let pk = sk.genpk();
        let hmac_secret_input = GetAssertionHmacSecretInput {
            key_agreement: CoseKey::from(pk),
            salt_enc: vec![0x02; 32],
            salt_auth: vec![0x03; 16],
        };
        let get_extensions = Some(GetAssertionExtensions {
            hmac_secret: Some(hmac_secret_input),
        });

        let get_assertion_params = AuthenticatorGetAssertionParameters {
            rp_id: String::from("example.com"),
            client_data_hash: vec![0xCD],
            allow_list: None,
            extensions: get_extensions,
            options: GetAssertionOptions {
                up: false,
                uv: false,
            },
            pin_uv_auth_param: None,
            pin_uv_auth_protocol: None,
        };
        let get_assertion_response =
            ctap_state.process_get_assertion(get_assertion_params, DUMMY_CHANNEL_ID);

        assert_eq!(
            get_assertion_response,
            Err(Ctap2StatusCode::CTAP2_ERR_UNSUPPORTED_EXTENSION)
        );
    }

    #[test]
    fn test_residential_process_get_assertion_with_cred_protect() {
        let mut rng = ThreadRng256 {};
        let private_key = crypto::ecdsa::SecKey::gensk(&mut rng);
        let credential_id = rng.gen_uniform_u8x32().to_vec();
        let user_immediately_present = |_| Ok(());
        let mut ctap_state = CtapState::new(&mut rng, user_immediately_present);

        let cred_desc = PublicKeyCredentialDescriptor {
            key_type: PublicKeyCredentialType::PublicKey,
            key_id: credential_id.clone(),
            transports: None, // You can set USB as a hint here.
        };
        let credential = PublicKeyCredentialSource {
            key_type: PublicKeyCredentialType::PublicKey,
            credential_id: credential_id.clone(),
            private_key: private_key.clone(),
            rp_id: String::from("example.com"),
            user_handle: vec![0x00],
            other_ui: None,
            cred_random: None,
            cred_protect_policy: Some(
                CredentialProtectionPolicy::UserVerificationOptionalWithCredentialIdList,
            ),
        };
        assert!(ctap_state
            .persistent_store
            .store_credential(credential)
            .is_ok());

        let get_assertion_params = AuthenticatorGetAssertionParameters {
            rp_id: String::from("example.com"),
            client_data_hash: vec![0xCD],
            allow_list: None,
            extensions: None,
            options: GetAssertionOptions {
                up: false,
                uv: false,
            },
            pin_uv_auth_param: None,
            pin_uv_auth_protocol: None,
        };
        let get_assertion_response =
            ctap_state.process_get_assertion(get_assertion_params, DUMMY_CHANNEL_ID);
        assert_eq!(
            get_assertion_response,
            Err(Ctap2StatusCode::CTAP2_ERR_NO_CREDENTIALS),
        );

        let get_assertion_params = AuthenticatorGetAssertionParameters {
            rp_id: String::from("example.com"),
            client_data_hash: vec![0xCD],
            allow_list: Some(vec![cred_desc.clone()]),
            extensions: None,
            options: GetAssertionOptions {
                up: false,
                uv: false,
            },
            pin_uv_auth_param: None,
            pin_uv_auth_protocol: None,
        };
        let get_assertion_response =
            ctap_state.process_get_assertion(get_assertion_params, DUMMY_CHANNEL_ID);
        assert!(get_assertion_response.is_ok());

        let credential = PublicKeyCredentialSource {
            key_type: PublicKeyCredentialType::PublicKey,
            credential_id,
            private_key,
            rp_id: String::from("example.com"),
            user_handle: vec![0x00],
            other_ui: None,
            cred_random: None,
            cred_protect_policy: Some(CredentialProtectionPolicy::UserVerificationRequired),
        };
        assert!(ctap_state
            .persistent_store
            .store_credential(credential)
            .is_ok());

        let get_assertion_params = AuthenticatorGetAssertionParameters {
            rp_id: String::from("example.com"),
            client_data_hash: vec![0xCD],
            allow_list: Some(vec![cred_desc]),
            extensions: None,
            options: GetAssertionOptions {
                up: false,
                uv: false,
            },
            pin_uv_auth_param: None,
            pin_uv_auth_protocol: None,
        };
        let get_assertion_response =
            ctap_state.process_get_assertion(get_assertion_params, DUMMY_CHANNEL_ID);
        assert_eq!(
            get_assertion_response,
            Err(Ctap2StatusCode::CTAP2_ERR_NO_CREDENTIALS),
        );
    }

    #[test]
    fn test_process_reset() {
        let mut rng = ThreadRng256 {};
        let user_immediately_present = |_| Ok(());
        let private_key = crypto::ecdsa::SecKey::gensk(&mut rng);
        let mut ctap_state = CtapState::new(&mut rng, user_immediately_present);

        let credential_id = vec![0x01, 0x23, 0x45, 0x67];
        let credential_source = PublicKeyCredentialSource {
            key_type: PublicKeyCredentialType::PublicKey,
            credential_id,
            private_key,
            rp_id: String::from("example.com"),
            user_handle: vec![],
            other_ui: None,
            cred_random: None,
            cred_protect_policy: None,
        };
        assert!(ctap_state
            .persistent_store
            .store_credential(credential_source)
            .is_ok());
        assert!(ctap_state.persistent_store.count_credentials() > 0);

        let reset_reponse = ctap_state.process_command(&[0x07], DUMMY_CHANNEL_ID);
        let expected_response = vec![0x00];
        assert_eq!(reset_reponse, expected_response);
        assert!(ctap_state.persistent_store.count_credentials() == 0);
    }

    #[test]
    fn test_process_reset_cancelled() {
        let mut rng = ThreadRng256 {};
        let user_presence_always_cancel = |_| Err(Ctap2StatusCode::CTAP2_ERR_KEEPALIVE_CANCEL);
        let mut ctap_state = CtapState::new(&mut rng, user_presence_always_cancel);

        let reset_reponse = ctap_state.process_reset(DUMMY_CHANNEL_ID);

        assert_eq!(
            reset_reponse,
            Err(Ctap2StatusCode::CTAP2_ERR_KEEPALIVE_CANCEL)
        );
    }

    #[test]
    fn test_process_unknown_command() {
        let mut rng = ThreadRng256 {};
        let user_immediately_present = |_| Ok(());
        let mut ctap_state = CtapState::new(&mut rng, user_immediately_present);

        // This command does not exist.
        let reset_reponse = ctap_state.process_command(&[0xDF], DUMMY_CHANNEL_ID);
        let expected_response = vec![Ctap2StatusCode::CTAP1_ERR_INVALID_COMMAND as u8];
        assert_eq!(reset_reponse, expected_response);
    }

    #[test]
    fn test_encrypt_decrypt_credential() {
        let mut rng = ThreadRng256 {};
        let user_immediately_present = |_| Ok(());
        let private_key = crypto::ecdsa::SecKey::gensk(&mut rng);
        let mut ctap_state = CtapState::new(&mut rng, user_immediately_present);

        // Usually, the relying party ID or its hash is provided by the client.
        // We are not testing the correctness of our SHA256 here, only if it is checked.
        let rp_id_hash = [0x55; 32];
        let encrypted_id = ctap_state.encrypt_key_handle(private_key.clone(), &rp_id_hash);
        let decrypted_source = ctap_state
            .decrypt_credential_source(encrypted_id, &rp_id_hash)
            .unwrap();

        assert_eq!(private_key, decrypted_source.private_key);
    }

    #[test]
    fn test_encrypt_decrypt_bad_hmac() {
        let mut rng = ThreadRng256 {};
        let user_immediately_present = |_| Ok(());
        let private_key = crypto::ecdsa::SecKey::gensk(&mut rng);
        let mut ctap_state = CtapState::new(&mut rng, user_immediately_present);

        // Same as above.
        let rp_id_hash = [0x55; 32];
        let encrypted_id = ctap_state.encrypt_key_handle(private_key, &rp_id_hash);
        for i in 0..encrypted_id.len() {
            let mut modified_id = encrypted_id.clone();
            modified_id[i] ^= 0x01;
            assert!(ctap_state
                .decrypt_credential_source(modified_id, &rp_id_hash)
                .is_none());
        }
    }
}<|MERGE_RESOLUTION|>--- conflicted
+++ resolved
@@ -61,14 +61,8 @@
 use crypto::sha256::Sha256;
 use crypto::Hash256;
 #[cfg(feature = "debug_ctap")]
-<<<<<<< HEAD
-use libtock::console::Console;
-use libtock::timer::{Duration, Timestamp};
-=======
 use libtock_drivers::console::Console;
 use libtock_drivers::timer::{Duration, Timestamp};
-use subtle::ConstantTimeEq;
->>>>>>> 66f392ca
 
 // This flag enables or disables basic attestation for FIDO2. U2F is unaffected by
 // this setting. The basic attestation uses the signing key from key_material.rs
